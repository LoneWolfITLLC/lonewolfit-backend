// server.js

const express = require("express");
const sqlite3 = require("sqlite3").verbose(); // Import sqlite3
const cors = require("cors");
const helmet = require("helmet");
const https = require("https");
const fs = require("fs");
const session = require("express-session");
const passport = require("passport");
const nodemailer = require("nodemailer");
const GoogleStrategy = require("passport-google-oauth20").Strategy;
const jwt = require("jsonwebtoken"); // Import jsonwebtoken
require("dotenv").config();
const path = require("path"); // To work with file paths
const { promisify } = require("util");
const multer = require("multer");
const upload = multer();
const stripe = require("stripe")(process.env.STRIPE_SECRET_KEY); // Import Stripe
const dns = require("dns");
const bcrypt = require("bcrypt");
const app = express();
const PORT = process.env.PORT || 2096;

const corsOptions = {
  origin: function (origin, callback) {
    let allowedOrigins = [];

    if (process.env.NODE_ENV === "development") {
      allowedOrigins = [
        "http://localhost:3000",
        "http://localhost:5500",
        "http://127.0.0.1:5500",
      ];
    } else if (process.env.NODE_ENV === "production") {
      allowedOrigins = [
        "https://lonewolfit.io:8443",
        "https://www.lonewolfit.io:8443",
        "https://www.lonewolfit.io",
        "https://lonewolfit.io",
      ];
    }

    if (!origin) {
      console.warn("CORS request without origin:", origin); // Log the undefined origin
      callback(null, true); // Allow requests without an Origin header (or handle it as needed)
      return; // Exit the function
    }

    if (allowedOrigins.includes(origin)) {
      callback(null, origin); // Allow the request to this origin
    } else {
      callback(new Error(`Not allowed by CORS: ${origin}`)); // Include the origin in the error
    }
  },
  methods: ["GET", "POST", "PUT", "DELETE", "OPTIONS"],
  allowedHeaders: ["Content-Type", "Authorization", "X-Requested-With"],
  credentials: true,
};
app.use(cors(corsOptions));
app.options("*", cors(corsOptions)); // Enable preflight for all routes
app.use(helmet());
app.use(express.json({ limit: "20mb" })); // Allow up to 20MB JSON payloads
app.use(express.urlencoded({ limit: "20mb", extended: true })); // Allow URL-encoded data
// Session management
app.use(
  session({
    secret: process.env.SESSION_SECRET,
    resave: false,
    saveUninitialized: true,
  })
);

const db = new sqlite3.Database("./database.sqlite", (err) => {
  if (err) {
    console.error("Error connecting to SQLite database:", err.message);
  } else {
    console.log("Connected to SQLite database.");

    // Create users table if it does not exist, including stripeCustomerId column
    db.run(
      `CREATE TABLE IF NOT EXISTS users (
	  id INTEGER PRIMARY KEY AUTOINCREMENT,
	  google_id TEXT UNIQUE,
	  username TEXT,
	  email TEXT UNIQUE NOT NULL,
	  password TEXT,
	  first_name TEXT,
	  middle_name TEXT,
	  last_name TEXT,
	  phone TEXT,         -- Added phone column
	  address TEXT,       -- Added address column
	  profile_photo TEXT, -- Added profile photo column
	  stripeCustomerId TEXT, -- Added Stripe Customer ID column
	  dbaName TEXT,
	  businessAddress TEXT,
	  is_online BOOLEAN DEFAULT 0,
	  last_ping INTEGER,
	  endUserCanEdit BOOLEAN,
	  adminUser BOOLEAN, -- Added Boolean column for user edit permission
	  owner BOOLEAN
	)`,
      (err) => {
        if (err) {
          console.error("Error creating users table:", err.message);
        } else {
          console.log("Users table created or already exists.");
          checkAndAddColumns(); // Call function to check for any missing columns
        }
      }
    );
    // Create testimonials table if it does not exist
    db.run(
      `CREATE TABLE IF NOT EXISTS testimonials (
	  id INTEGER PRIMARY KEY AUTOINCREMENT,
	  user_id INTEGER NOT NULL,
	  testimonial TEXT NOT NULL,
	  approved BOOLEAN DEFAULT 0,
	  FOREIGN KEY (user_id) REFERENCES users (id)
	)`,
      (err) => {
        if (err) {
          console.error("Error creating testimonials table:", err.message);
        } else {
          console.log("Testimonials table created or already exists.");
        }
      }
    );
    //Create a table for users preferences
    db.run(
      `CREATE TABLE IF NOT EXISTS user_preferences (
	  id INTEGER PRIMARY KEY AUTOINCREMENT,
	  user_id INTEGER NOT NULL,
	  preference_key TEXT NOT NULL,
	  preference_value TEXT NOT NULL,
	  FOREIGN KEY (user_id) REFERENCES users (id)
	)`,
      (err) => {
        if (err) {
          console.error("Error creating user_preferences table:", err.message);
        } else {
          console.log("user_preferences table created or already exists.");
        }
      }
    );
    // Create a table for user notifications
    db.run(
      `CREATE TABLE IF NOT EXISTS user_notifications (
	  id INTEGER PRIMARY KEY AUTOINCREMENT,
	  user_id INTEGER NOT NULL,
	  notification_text TEXT NOT NULL,
	  is_read BOOLEAN DEFAULT 0,
	  created_at TIMESTAMP DEFAULT CURRENT_TIMESTAMP,
	  FOREIGN KEY (user_id) REFERENCES users (id)
	)`,
      (err) => {
        if (err) {
          console.error(
            "Error creating user_notifications table:",
            err.message
          );
        } else {
          console.log("user_notifications table created or already exists.");
        }
      }
    );
    //Create a table for the contact form submissions
    db.run(
      `CREATE TABLE IF NOT EXISTS contact_form_submissions (
	  id INTEGER PRIMARY KEY AUTOINCREMENT,
	  user_id INTEGER,
	  name TEXT NOT NULL,
	  email TEXT,
	  phone TEXT NOT NULL,
	  message TEXT NOT NULL,
	  created_at TIMESTAMP DEFAULT CURRENT_TIMESTAMP,
	  FOREIGN KEY (user_id) REFERENCES users (id)
	)`,
      (err) => {
        if (err) {
          console.error(
            "Error creating contact_form_submissions table:",
            err.message
          );
        } else {
          console.log(
            "contact_form_submissions table created or already exists."
          );
        }
      }
    );
  }
});

// Function to check and add missing columns
function checkAndAddColumns() {
<<<<<<< HEAD
	const requiredColumns = [
		{ name: "phone", type: "TEXT" },
		{ name: "address", type: "TEXT" }, // Assuming you mean a single address field
		{ name: "profile_photo", type: "TEXT" },
		{ name: "stripeCustomerId", type: "TEXT" },
		{ name: "dbaName", type: "TEXT" },
		{ name: "businessAddress", type: "TEXT" },
		{ name: "is_online", type: "BOOLEAN" },
		{ name: "last_ping", type: "INTEGER" },
		{ name: "endUserCanEdit", type: "BOOLEAN" },
		{ name: "adminUser", type: "BOOLEAN" },
		{ name: "owner", type: "BOOLEAN" },
	];

	const query = "PRAGMA table_info(users)";

	db.all(query, [], (err, columns) => {
		if (err) {
			console.error("Error retrieving table schema:", err.message);
			return;
		}

		const existingColumns = columns.map((col) => col.name); // Get a list of existing columns

		// Iterate through required columns and add them if they don't exist
		requiredColumns.forEach((column) => {
			if (!existingColumns.includes(column.name)) {
				db.run(
					`ALTER TABLE users ADD COLUMN ${column.name} ${column.type}`,
					(err) => {
						if (err) {
							console.error(`Error adding column ${column.name}:`, err.message);
						} else {
							console.log(`Column ${column.name} added to users table.`);
						}
					}
				);
			} else {
				console.log(`Column ${column.name} already exists in users table.`);
			}
		});
	});
=======
  const requiredColumns = [
    { name: "phone", type: "TEXT" },
    { name: "address", type: "TEXT" }, // Assuming you mean a single address field
    { name: "profile_photo", type: "TEXT" },
    { name: "stripeCustomerId", type: "TEXT" },
    { name: "dbaName", type: "TEXT" },
    { name: "businessAddress", type: "TEXT" },
    { name: "endUserCanEdit", type: "BOOLEAN" },
    { name: "adminUser", type: "BOOLEAN" },
    { name: "owner", type: "BOOLEAN" },
  ];

  const query = "PRAGMA table_info(users)";

  db.all(query, [], (err, columns) => {
    if (err) {
      console.error("Error retrieving table schema:", err.message);
      return;
    }

    const existingColumns = columns.map((col) => col.name); // Get a list of existing columns

    // Iterate through required columns and add them if they don't exist
    requiredColumns.forEach((column) => {
      if (!existingColumns.includes(column.name)) {
        db.run(
          `ALTER TABLE users ADD COLUMN ${column.name} ${column.type}`,
          (err) => {
            if (err) {
              console.error(`Error adding column ${column.name}:`, err.message);
            } else {
              console.log(`Column ${column.name} added to users table.`);
            }
          }
        );
      } else {
        console.log(`Column ${column.name} already exists in users table.`);
      }
    });
  });
}

function allowedUsername(username) {
  // Define a regex pattern for allowed characters (alphanumeric, underscores, hyphens)
  const allowedPattern = /^[a-zA-Z0-9_-]+$/;
  return allowedPattern.test(username);
>>>>>>> d2d6c12e
}

let verificationCodes = {}; // To store verification codes temporarily
let tempUsers = {}; // Store temporary user data before verification

// Helper to set a 5-minute expiration for tempUsers and verificationCodes
function setTempUserExpiry(email, minutes = 5) {
	const tempUser = tempUsers[email].email; // Store the temporary user for logging
    setTimeout(() => {
        if (tempUsers[email] && tempUsers[email].email === tempUser.email) {
            console.log(`tempUsers[${email}] expired after ${minutes} minutes.`);
            tempUsers[email] = null;
        }
    }, minutes * 60 * 1000); // Expiration time in ms
}

function setVerificationCodeExpiry(email, minutes = 5) {
	const oldCode = verificationCodes[email]; // Store the old code for logging
    setTimeout(() => {
        if (verificationCodes[email] && verificationCodes[email] === oldCode) {
            console.log(`verificationCodes[${email}] expired after ${minutes} minutes.`);
            verificationCodes[email] = null;
        }
    }, minutes * 60 * 1000); // Expiration time in ms
}

// Configure email transport using your SMTP settings
const transporter = nodemailer.createTransport({
  service: "gmail",
  auth: {
    user: process.env.EMAIL,
    pass: process.env.EMAIL_PASSWORD,
  },
});
app.use(passport.initialize());
app.use(passport.session());

// Passport Google Authentication Configuration
passport.use(
  new GoogleStrategy(
    {
      clientID: process.env.GOOGLE_CLIENT_ID,
      clientSecret: process.env.GOOGLE_CLIENT_SECRET,
      callbackURL: "https://lonewolfit.io:2096/auth/google/callback",
    },
    async (accessToken, refreshToken, profile, done) => {
      console.log("Google profile: ", profile);
      try {
        const { id, displayName, emails, name } = profile;
        const email = emails[0].value; // Get the email from the profile
        const firstName = name.givenName;
        const middleName = name.middleName || ""; // Handle any missing middle name
        const lastName = name.familyName;

        console.log(
          `Processing user: ID=${id}, DisplayName=${displayName}, Email=${email}`
        );

        db.get(
          "SELECT * FROM users WHERE google_id = ?",
          [id],
          async (err, user) => {
            if (err) {
              console.error("Error querying user:", err);
              return done(err);
            }

            if (user) {
              console.log(`User found: ${user.username}`);
              if (invalidatedTokens[email]) {
                console.warn("User's token has been invalidated:", email);
                delete invalidatedTokens[email]; // Remove the invalidation status
              }
              return done(null, user); // Existing user, proceed to home/dashboard
            } else {
              console.log("No user found, storing new user temporarily.");

              // Store the new user in a temporary variable
              const tempUser = {
                google_id: id,
                username: displayName,
                email: email,
                first_name: firstName,
                middle_name: middleName,
                last_name: lastName,
              };
              // Return the required data to the done callback
              return done(null, false, {
                tempUserData: tempUser, // Return the temporary user data
              });
            }
          }
        );
      } catch (err) {
        console.error("Error finding or creating user:", err);
        return done(err);
      }
    }
  )
);

passport.serializeUser((user, done) => {
  console.log("Serializing user:", user.email);
  done(null, user.id);
});

passport.deserializeUser((id, done) => {
  //console.log(`Deserializing user with ID: ${id}`); // Log the ID being deserialized ONLY IN VERBOSE MODE
  db.get("SELECT * FROM users WHERE id = ?", [id], (err, user) => {
    if (err) {
      console.error("Error deserializing user:", err);
      return done(err);
    }
    if (!user) {
      console.log(`No user found for ID: ${id}`); // Log if no user is found
      return done(null, false); // User not found
    }
    //console.log("User deserialized successfully:", user.email); // Log successful deserialization (VERBOSE MODE)
    done(null, user); // Provide user details to done
  });
});
let invalidatedTokens = {}; // For production, use a persistent store like Redis or database
function invalidateUserTokens(email) {
  // In this example, we will keep track of invalidated tokens in memory
  invalidatedTokens[email] = Date.now(); // Store an invalidation timestamp

  console.log(`Invalidated tokens for user: ${email}`);
}
// Password reset endpoint
app.post("/api/auth/reset-password", upload.none(), async (req, res) => {
  const { email, verificationCode, newPassword, signOutAllDevices } = req.body;

  // Check the verification code
  if (
    verificationCodes[email] &&
    verificationCodes[email] === verificationCode
  ) {
    // Validate newPassword is provided
    if (!newPassword) {
      return res.status(400).send("New password is required.");
    }
    // Hash the new password
    const hashedPassword = await bcrypt.hash(newPassword, 10);

    // Update the password in the database
    db.run(
      "UPDATE users SET password = ? WHERE email = ?",
      [hashedPassword, email],
      function (err) {
        if (err) {
          console.error("Error updating password:", err);
          return res.status(500).send("Error updating password");
        }

        // Clean up the verification code
        delete verificationCodes[email];

        // Invalidate all existing tokens if signOutAllDevices is true
        if (signOutAllDevices) {
          invalidateUserTokens(email);
        }

        // Fetch the user to generate a new token
        db.get(
          "SELECT id, email FROM users WHERE email = ?",
          [email],
          (err, user) => {
            if (err || !user) {
              console.error("Failed to fetch user for token generation:", err);
              return res.status(500).send("Failed to generate new token");
            }
            console.log("Password reset successfully for email:", email);
            return res.status(200).send("Password updated successfully");
          }
        );
      }
    );
  } else {
    console.log("Invalid verification code:", verificationCode);
    return res.status(400).send("Invalid verification code");
  }
});
// JWT middleware with enhanced error logging
const authenticateJWT = (req, res, next) => {
<<<<<<< HEAD
	const token = req.headers["authorization"]?.split(" ")[1]; // Assuming Bearer token

	if (token) {
		jwt.verify(token, process.env.JWT_SECRET, (err, decoded) => {
			if (err) {
				// Check if the token is malformed
				if (err instanceof jwt.JsonWebTokenError) {
					console.warn("JWT verification warning: Malformed token");
					db.run(
						"UPDATE users SET is_online = 0 WHERE email = ?",
						[decoded.email],
						(err) => {
							if (err) {
								console.error("Error updating user status:", err);
							}
						}
					);
					console.log(
						"User status updated to offline due to malformed token:",
						decoded.email
					);
					return res.status(400).json({ message: "Malformed token" });
				}

				// Check if the error is due to token expiration
				if (err.name === "TokenExpiredError") {
					console.warn("JWT verification warning: Token has expired");
					db.run(
						"UPDATE users SET is_online = 0 WHERE email = ?",
						[decoded.email],
						(err) => {
							if (err) {
								console.error("Error updating user status:", err);
							}
						}
					);
					console.log(
						"User status updated to offline due to expired token:",
						decoded.email
					);
					return res.status(403).json({ message: "Token has expired" });
				}

				// Log other verification errors as errors
				console.error("JWT verification error:", err);
				db.run(
					"UPDATE users SET is_online = 0 WHERE email = ?",
					[decoded.email],
					(err) => {
						if (err) {
							console.error("Error updating user status:", err);
						}
					}
				);
				console.log(
					"User status updated to offline due to invalid token:",
					decoded.email
				);
				return res.status(403).json({ message: "Token is not valid" });
			}
			// Check if this token has been invalidated using the email from the decoded JWT
			if (decoded && decoded.email && invalidatedTokens[decoded.email]) {
				db.run(
					"UPDATE users SET is_online = 0 WHERE email = ?",
					[decoded.email],
					(err) => {
						if (err) {
							console.error("Error updating user status:", err);
						}
					}
				);
				console.log(
					"User status updated to offline due to invalidated token:",
					decoded.email
				);
				return res
					.status(401)
					.send("Token has been invalidated. Please log in again.");
			}
			req.user = decoded; // Save the decoded user info for further use
			next(); // Proceed to the next middleware/route handler
		});
	} else {
		return res.sendStatus(403); // Forbidden
	}
=======
  const token = req.headers["authorization"]?.split(" ")[1]; // Assuming Bearer token

  if (token) {
    jwt.verify(token, process.env.JWT_SECRET, (err, decoded) => {
      if (err) {
        // Check if the token is malformed
        if (err instanceof jwt.JsonWebTokenError) {
          console.warn("JWT verification warning: Malformed token");
          return res.status(400).json({ message: "Malformed token" });
        }

        // Check if the error is due to token expiration
        if (err.name === "TokenExpiredError") {
          console.warn("JWT verification warning: Token has expired");
          return res.status(403).json({ message: "Token has expired" });
        }

        // Log other verification errors as errors
        console.error("JWT verification error:", err);
        return res.status(403).json({ message: "Token is not valid" });
      }
      // Check if this token has been invalidated using the email from the decoded JWT
      if (decoded && decoded.email && invalidatedTokens[decoded.email]) {
        return res
          .status(401)
          .send("Token has been invalidated. Please log in again.");
      }
      req.user = decoded; // Save the decoded user info for further use
      next(); // Proceed to the next middleware/route handler
    });
  } else {
    return res.sendStatus(403); // Forbidden
  }
>>>>>>> d2d6c12e
};

// Function to generate a JWT
const generateJWT = (user) => {
  const token = jwt.sign(
    { id: user.id, email: user.email },
    process.env.JWT_SECRET,
    { expiresIn: "1h" }
  );
  console.log("Generated JWT:", token);
  return token;
};
function checkAdminStatus(email) {
  return new Promise((resolve, reject) => {
    db.get("SELECT * FROM users WHERE email = ?", [email], (err, user) => {
      if (err) {
        console.error("Database error while checking email:", err);
        return resolve(false);
      }

      if (!user) {
        console.error("Email does not exist in our records.");
        return resolve(false);
      }

      // Return admin status
      resolve(user.adminUser ? user.adminUser : false);
    });
  });
}
function checkAdminStatusByID(userId) {
  return new Promise((resolve, reject) => {
    db.get("SELECT * FROM users WHERE id = ?", [userId], (err, user) => {
      if (err) {
        console.error("Database error while checking userId:", err);
        return resolve(false);
      }

      if (!user) {
        console.error("USERID does not exist in our records.");
        return resolve(false);
      }

      // Return admin status
      resolve(user.adminUser ? user.adminUser : false);
    });
  });
}
function checkOwnerStatusByID(userId) {
  return new Promise((resolve, reject) => {
    db.get("SELECT * FROM users WHERE id = ?", [userId], (err, user) => {
      if (err) {
        console.error("Database error while checking userId:", err);
        return resolve(false);
      }

      if (!user) {
        console.error("USERID does not exist in our records.");
        return resolve(false);
      }

      // Return admin status
      resolve(user.owner ? user.owner : false);
    });
  });
}
// In-memory store for redirect URIs keyed by a temporary token.
const redirectUriStore = {};

// Step 1: When starting OAuth, capture the redirect_uri and store it using a temporary key.
app.get("/auth/google", (req, res, next) => {
  // Grab redirect_uri from the query parameters
  const redirectUri = req.query.redirect_uri;
  //Verify that the redirectUri is a valid URL and on the same domain
  const allowedHtmlRegex = /^\/?[a-zA-Z0-9_-]+\.html$/i;
  if (redirectUri && !allowedHtmlRegex.test(redirectUri)) {
    return res.status(400).send("Invalid redirect_uri");
  }
  // Generate a random temporary key (using crypto)
  const tempKey = require("crypto").randomBytes(16).toString("hex");
  // Store the redirect URI in our in‑memory store using the temp key.
  redirectUriStore[tempKey] = redirectUri;
  console.log(`Stored redirect URI for token ${tempKey}: ${redirectUri}`);

  // Launch authentication with Passport—pass in the temp key as the "state" parameter
  passport.authenticate("google", {
    scope: ["profile", "email"],
    prompt: "select_account",
    state: tempKey,
  })(req, res, next);
});

app.get("/auth/google/callback", (req, res, next) => {
<<<<<<< HEAD
	console.log("Google Authentication Callback Triggered");
	// Retrieve our temporary key from the state parameter.
	const tempKey = req.query.state;

	// Extract the stored redirect URI or use a default.
	const redirectUri = redirectUriStore[tempKey] || null;
	// Authenticate with google
	passport.authenticate("google", (err, user, info) => {
		if (err) {
			console.error("Error during authentication:", err);
			return next(err);
		}
		if (!user) {
			// Handle case where the user does not exist in the database
			if (info && info.tempUserData) {
				// Store email in tempUsers
				tempUsers[info.tempUserData.email] = info.tempUserData;

				console.log(
					"Temporary user data stored in tempUsers:",
					tempUsers[info.tempUserData.email]
				);
			}
			// Redirect to create account with email as a query parameter
			console.log(
				"No existing user found, redirecting to create_google_account.html with email."
			);
			if (redirectUri)
				return res.redirect(
					`https://www.lonewolfit.io/create_google_account.html?email=${info.tempUserData.email}&redirect_uri=${redirectUri}`
				);
			else
				return res.redirect(
					`https://www.lonewolfit.io/create_google_account.html?email=${info.tempUserData.email}`
				);
		}

		// Log the user in using session management
		req.logIn(user, (err) => {
			if (err) {
				console.error("Error logging in user:", err);
				return next(err);
			}

			// Generate a new JWT token for the logged-in user
			const token = jwt.sign(
				{ id: user.id, email: user.email },
				process.env.JWT_SECRET,
				{ expiresIn: "1h" }
			);
			db.run(
				"UPDATE users SET is_online = 1, last_ping = ? WHERE email = ?",
				[Date.now(), email],
				(err) => {
					if (err)
						console.error("Error setting user online status:", err.message);
				}
			);
			console.log("User status updated to online for email:", user.email);
			console.log(
				`User logged in: ${user.username}, Generated token: ${token}`
			);
			checkAdminStatusByID(user.id)
				.then((admin) => {
					console.log(redirectUri);
					return res.redirect(
						`https://www.lonewolfit.io/login.html?token=${token}&admin=${admin}&redirect_uri=${redirectUri}`
					);
				})
				.catch((error) => {
					console.error("Error determining admin status: ", error);
					return next(error);
				});
		});
	})(req, res, next);
=======
  console.log("Google Authentication Callback Triggered");
  // Retrieve our temporary key from the state parameter.
  const tempKey = req.query.state;

  // Extract the stored redirect URI or use a default.
  const redirectUri = redirectUriStore[tempKey] || null;
  // Authenticate with google
  passport.authenticate("google", (err, user, info) => {
    if (err) {
      console.error("Error during authentication:", err);
      return next(err);
    }
    if (!user) {
      // Handle case where the user does not exist in the database
      if (info && info.tempUserData) {
        // Store email in tempUsers
        tempUsers[info.tempUserData.email] = info.tempUserData;

        console.log(
          "Temporary user data stored in tempUsers:",
          tempUsers[info.tempUserData.email]
        );
      }
      // Redirect to create account with email as a query parameter
      console.log(
        "No existing user found, redirecting to create_google_account.html with email."
      );
      if (redirectUri)
        return res.redirect(
          `https://www.lonewolfit.io/create_google_account.html?email=${info.tempUserData.email}&redirect_uri=${redirectUri}`
        );
      else
        return res.redirect(
          `https://www.lonewolfit.io/create_google_account.html?email=${info.tempUserData.email}`
        );
    }

    // Log the user in using session management
    req.logIn(user, (err) => {
      if (err) {
        console.error("Error logging in user:", err);
        return next(err);
      }

      // Generate a new JWT token for the logged-in user
      const token = jwt.sign(
        { id: user.id, email: user.email },
        process.env.JWT_SECRET,
        { expiresIn: "1h" }
      );
      console.log(
        `User logged in: ${user.username}, Generated token: ${token}`
      );
      checkAdminStatusByID(user.id)
        .then((admin) => {
          console.log(redirectUri);
          return res.redirect(
            `https://www.lonewolfit.io/login.html?token=${token}&admin=${admin}&redirect_uri=${redirectUri}`
          );
        })
        .catch((error) => {
          console.error("Error determining admin status: ", error);
          return next(error);
        });
    });
  })(req, res, next);
>>>>>>> d2d6c12e
});

// Sample API Endpoint to test database connectivity
app.get("/api/test", (req, res) => {
  console.log("API test endpoint reached.");
  res.json({ message: "SQLite is working!" });
});

app.post("/api/auth/user-temp-data", (req, res) => {
<<<<<<< HEAD
	console.log("OPTIONS request received for user-temp-data");
	const { email } = req.body; // Get the email from the request body
	console.log("Received request for temporary user data for:", email);

	if (tempUsers[email]) {
		console.log("Temporary user data found:", tempUsers[email]);
		const tempUser = tempUsers[email];
		tempUsers[email] = null; // Clear the temporary user data after sending it
		console.log("Temporary user data cleared for:", email);
		res.json(tempUser); // Send the temp user data back to the client
	} else {
		console.log("No temporary user data available for:", email);
		res.status(404).send("No temporary user data available.");
	}
=======
  console.log("OPTIONS request received for user-temp-data");
  const { email } = req.body; // Get the email from the request body
  console.log("Received request for temporary user data for:", email);

  if (tempUsers[email]) {
    console.log("Temporary user data found:", tempUsers[email]);
    res.json(tempUsers[email]); // Send the temp user data back to the client
  } else {
    console.log("No temporary user data available for:", email);
    res.status(404).send("No temporary user data available.");
  }
>>>>>>> d2d6c12e
});
app.post(
  "/api/auth/register-google-account",
  upload.none(),
  async (req, res) => {
    const {
      google_id,
      firstName,
      middleName,
      lastName,
      phone,
      address,
      username,
      email,
      dbaName,
      businessAddress,
    } = req.body;

    // Define required fields
    const requiredFields = [
      "google_id",
      "firstName",
      "lastName",
      "phone",
      "address",
      "username",
      "email",
    ];

    // Validate required fields
    for (const field of requiredFields) {
      if (!req.body[field]) {
        return res
          .status(400)
          .json({ message: `Missing required field: ${field}` });
      }
    }

    if (!allowedUsername(username)) {
      return res
        .status(400)
        .send(
          "Invalid username format. Only alphanumeric characters, underscores, and hyphens are allowed."
        );
    }

    try {
      // Check if the user already exists by email
      db.get(
        "SELECT * FROM users WHERE email = ?",
        [email],
        async (err, existingUser) => {
          if (err) {
            console.error("Database error while checking email:", err);
            return res.status(500).send("Error checking email existence");
          }

          if (existingUser) {
            console.log("Email already exists:", email);
            return res.status(400).send("Email already exists");
          }

          // Check if the username already exists
          db.get(
            "SELECT * FROM users WHERE username = ?",
            [username],
            async (err, existingUsername) => {
              if (err) {
                console.error("Database error while checking username:", err);
                return res
                  .status(500)
                  .send("Error checking username existence");
              }

              if (existingUsername) {
                console.log("Username already exists:", username);
                return res.status(400).send("Username already exists");
              }

              // Parse the address string
              const addressParts = address
                .split(",")
                .map((part) => part.trim());
              const stripeAddress = {
                line1: addressParts[0] || "",
                line2: addressParts[1] || "", // Optional
                city: addressParts[2] || "",
                state: addressParts[3] || "",
                postal_code: addressParts[4] || "",
                country: addressParts[5] || "",
              };

              // Create a new Stripe customer
              try {
                // Build metadata, ensuring all values are strings and filtering out undefined/null
                const rawMetadata = {
                  username,
                  dbaName,
                  businessAddress,
                  endUserCanEdit: String(true),
                };
                const metadata = Object.fromEntries(
                  Object.entries(rawMetadata).filter(
                    ([_, v]) => v !== undefined && v !== null
                  )
                );
                const customer = await stripe.customers.create({
                  email: email,
                  name: `${firstName} ${lastName}`,
                  phone: phone,
                  address: stripeAddress, // Use structured address here
                  metadata,
                });

                console.log(`Stripe customer created: ${customer.id}`);

                // Proceed with the registration inserting the Stripe customer id into the DB
                db.run(
                  "INSERT INTO users (google_id, first_name, middle_name, last_name, phone, address, username, email, profile_photo, stripeCustomerId, dbaName, businessAddress, endUserCanEdit) VALUES (?, ?, ?, ?, ?, ?, ?, ?, ?, ?, ?, ?, ?)",
                  [
                    google_id,
                    firstName,
                    middleName,
                    lastName,
                    phone,
                    address,
                    username,
                    email,
                    null,
                    customer.id,
                    dbaName,
                    businessAddress,
                    true,
                  ],
                  function (err) {
                    if (err) {
                      console.error("Registration error:", err);
                      return res.status(500).json({ message: err.message });
                    } else {
                      console.log("User registered:", {
                        id: this.lastID,
                        username,
                        email,
                      });
                      // Generate a JWT token and send it back
                      const token = generateJWT({
                        id: this.lastID,
                        email,
                        username,
                      });
                      return res.status(201).json({ email, token });
                    }
                  }
                );
              } catch (stripeError) {
                console.error("Error creating Stripe customer:", stripeError);
                return res.status(500).json({ message: stripeError.message });
              }
            }
          );
        }
      );
    } catch (err) {
      console.error("Error registering user:", err);
      return res.status(500).send("Error registering user: " + err.message);
    }
  }
);

const mxLookupWithTimeout = async (domain, timeoutMs) => {
  return new Promise((resolve, reject) => {
    const timeout = setTimeout(() => {
      reject(new Error("MX lookup timed out"));
    }, timeoutMs);

    dns.resolveMx(domain, (err, mxRecords) => {
      clearTimeout(timeout);
      if (err) {
        return reject(err);
      }
      resolve(mxRecords);
    });
  });
};

// Update the register endpoint to handle file uploads
app.post("/api/auth/register", upload.none(), async (req, res) => {
<<<<<<< HEAD
	const {
		firstName,
		middleName,
		lastName,
		phone,
		address,
		username,
		email,
		password,
		dbaName,
		businessAddress,
	} = req.body;

	// Define required fields
	const requiredFields = [
		"firstName",
		"lastName",
		"phone",
		"address",
		"username",
		"email",
		"password",
		"dbaName",
		"businessAddress",
	];

	// Validate required fields
	for (const field of requiredFields) {
		if (!req.body[field]) {
			return res
				.status(400)
				.json({ message: `Missing required field: ${field}` });
		}
	}

	// Validate email format (basic)
	const emailRegex = /^[^\s@]+@[^\s@]+\.[^\s@]+$/;
	if (!emailRegex.test(email)) {
		return res.status(400).status("Invalid email address");
	}

	// Check if the domain has MX records
	const emailDomain = email.split("@")[1];

	try {
		const mxRecords = await mxLookupWithTimeout(emailDomain, 10000); // 10 seconds timeout
		if (!mxRecords || mxRecords.length === 0) {
			return res.status(400).json({
				message: "The email domain does not have valid mail records.",
			});
		}
	} catch (error) {
		console.error("Error checking MX records:", error.message);
		return res.status(400).json({
			message: "Email domain verification failed: " + error.message,
		});
	}
	try {
		// Check if the user already exists by email
		db.get(
			"SELECT * FROM users WHERE email = ?",
			[email],
			async (err, existingUser) => {
				if (err) {
					console.error("Database error while checking email:", err);
					return res
						.status(500)
						.send("Error checking email existence: " + err.message);
				}

				if (existingUser) {
					console.log("Email already exists:", email);
					return res.status(400).send("Email already exists");
				}

				// Check if the username already exists
				db.get(
					"SELECT * FROM users WHERE username = ?",
					[username],
					async (err, existingUsername) => {
						if (err) {
							console.error("Database error while checking username:", err);
							return res
								.status(500)
								.send("Error checking username existence: " + err.message);
						}

						if (existingUsername) {
							console.log("Username already exists:", username);
							return res.status(400).send("Username already exists");
						}

						try {
							// Proceed with the registration and hashing of the password
							const hashedPassword = await bcrypt.hash(password, 10);
							tempUsers[email] = {
								firstName,
								middleName,
								lastName,
								phone,
								address,
								username,
								hashedPassword,
								profilePhoto: null,
								dbaName: dbaName,
								businessAddress: businessAddress,
							};
							setTempUserExpiry(email); // Set expiration for temp user data
							console.log("Temporary user data stored for:", email);

							const verificationCode = Math.floor(
								100000 + Math.random() * 900000
							).toString();
							verificationCodes[email] = verificationCode;
							setVerificationCodeExpiry(email);

							const mailOptions = {
								from: process.env.EMAIL,
								to: email,
								subject: "Verification Code",
								text: `Your verification code is ${verificationCode}`,
							};

							transporter.sendMail(mailOptions, (error) => {
								if (error) {
									console.error("Error sending email:", error);
									return res
										.status(500)
										.send("Error sending verification email: " + error.message);
								}
								console.log("Verification code sent to:", email);
								return res
									.status(201)
									.send("User registered. Verification code sent to email.");
							});
						} catch (stripeError) {
							console.error("Error creating Stripe customer:", stripeError);
							return res.status(500).json({
								message:
									"Failed to create Stripe customer: " + stripeError.message,
							});
						}
					}
				);
			}
		);
	} catch (err) {
		console.error("Error registering user:", err);
		return res.status(500).send("Error registering user");
	}
=======
  const {
    firstName,
    middleName,
    lastName,
    phone,
    address,
    username,
    email,
    password,
    dbaName,
    businessAddress,
  } = req.body;

  // Define required fields
  const requiredFields = [
    "firstName",
    "lastName",
    "phone",
    "address",
    "username",
    "email",
    "password",
    "dbaName",
    "businessAddress",
  ];

  // Validate required fields
  for (const field of requiredFields) {
    if (!req.body[field]) {
      return res
        .status(400)
        .json({ message: `Missing required field: ${field}` });
    }
  }

  //Validate username format
  if (!allowedUsername(username)) {
    return res
      .status(400)
      .send(
        "Invalid username format. Only alphanumeric characters, underscores, and hyphens are allowed."
      );
  }

  // Validate email format (basic)
  const emailRegex = /^[^\s@]+@[^\s@]+\.[^\s@]+$/;
  if (!emailRegex.test(email)) {
    return res.status(400).status("Invalid email address");
  }

  // Check if the domain has MX records
  const emailDomain = email.split("@")[1];

  try {
    const mxRecords = await mxLookupWithTimeout(emailDomain, 10000); // 10 seconds timeout
    if (!mxRecords || mxRecords.length === 0) {
      return res.status(400).json({
        message: "The email domain does not have valid mail records.",
      });
    }
  } catch (error) {
    console.error("Error checking MX records:", error.message);
    return res.status(400).json({
      message: "Email domain verification failed: " + error.message,
    });
  }
  try {
    // Check if the user already exists by email
    db.get(
      "SELECT * FROM users WHERE email = ?",
      [email],
      async (err, existingUser) => {
        if (err) {
          console.error("Database error while checking email:", err);
          return res
            .status(500)
            .send("Error checking email existence: " + err.message);
        }

        if (existingUser) {
          console.log("Email already exists:", email);
          return res.status(400).send("Email already exists");
        }

        // Check if the username already exists
        db.get(
          "SELECT * FROM users WHERE username = ?",
          [username],
          async (err, existingUsername) => {
            if (err) {
              console.error("Database error while checking username:", err);
              return res
                .status(500)
                .send("Error checking username existence: " + err.message);
            }

            if (existingUsername) {
              console.log("Username already exists:", username);
              return res.status(400).send("Username already exists");
            }

            try {
              // Proceed with the registration and hashing of the password
              const hashedPassword = await bcrypt.hash(password, 10);
              tempUsers[email] = {
                firstName,
                middleName,
                lastName,
                phone,
                address,
                username,
                hashedPassword,
                profilePhoto: null,
                dbaName: dbaName,
                businessAddress: businessAddress,
              };

              const verificationCode = Math.floor(
                100000 + Math.random() * 900000
              ).toString();
              verificationCodes[email] = verificationCode;

              const mailOptions = {
                from: process.env.EMAIL,
                to: email,
                subject: "Verification Code",
                text: `Your verification code is ${verificationCode}`,
              };

              transporter.sendMail(mailOptions, (error) => {
                if (error) {
                  console.error("Error sending email:", error);
                  return res
                    .status(500)
                    .send("Error sending verification email: " + error.message);
                }
                console.log("Verification code sent to:", email);
                return res
                  .status(201)
                  .send("User registered. Verification code sent to email.");
              });
            } catch (stripeError) {
              console.error("Error creating Stripe customer:", stripeError);
              return res.status(500).json({
                message:
                  "Failed to create Stripe customer: " + stripeError.message,
              });
            }
          }
        );
      }
    );
  } catch (err) {
    console.error("Error registering user:", err);
    return res.status(500).send("Error registering user");
  }
>>>>>>> d2d6c12e
});

// In the verification flow, save the user in the database including their info and profile photo path.
app.post("/api/auth/verify-registration", async (req, res) => {
  const { email, code } = req.body;

  if (verificationCodes[email] && verificationCodes[email] === code) {
    if (tempUsers[email]) {
      const {
        firstName,
        middleName,
        lastName,
        phone,
        address,
        username,
        hashedPassword,
        profilePhoto,
        dbaName,
        businessAddress,
      } = tempUsers[email];

      // Parse the address string
      const addressParts = address.split(",").map((part) => part.trim());
      const stripeAddress = {
        line1: addressParts[0] || "",
        line2: addressParts[1] || "", // Optional
        city: addressParts[2] || "",
        state: addressParts[3] || "",
        postal_code: addressParts[4] || "",
        country: addressParts[5] || "",
      };

      try {
        // Build metadata, ensuring all values are strings and filtering out undefined/null
        const rawMetadata = {
          username,
          dbaName,
          businessAddress,
          endUserCanEdit: String(true),
        };
        const metadata = Object.fromEntries(
          Object.entries(rawMetadata).filter(
            ([_, v]) => v !== undefined && v !== null
          )
        );
        const customer = await stripe.customers.create({
          email: email,
          name: `${firstName} ${lastName}`,
          phone: phone,
          address: stripeAddress, // Use structured address here
          metadata,
        });

        console.log(`Stripe customer created: ${customer.id}`);

        let stripeCustomerId = customer.id;

        db.run(
          "INSERT INTO users (first_name, middle_name, last_name, phone, address, username, email, password, profile_photo, stripeCustomerId, dbaName, businessAddress, endUserCanEdit) VALUES (?, ?, ?, ?, ?, ?, ?, ?, ?, ?, ?, ?, ?)",
          [
            firstName,
            middleName,
            lastName,
            phone,
            address,
            username,
            email,
            hashedPassword,
            profilePhoto,
            stripeCustomerId,
            dbaName,
            businessAddress,
            true,
          ],
          function (err) {
            if (err) {
              console.error("Registration error:", err);
              return res.status(500).json({ message: err.message });
            } else {
              console.log("User registered:", {
                id: this.lastID,
                username,
                email,
              });
              delete verificationCodes[email];
              delete tempUsers[email];

              return res.status(201).json({ id: this.lastID, username, email });
            }
          }
        );
      } catch (error) {
        console.error("Stripe error:", error);
        return res.status(500).json({
          message: "Failed to create Stripe customer: " + error.message,
        });
      }
    } else {
      console.log("No temporary registration found for this email:", email);
      return res
        .status(400)
        .json({ message: "No temporary registration found for this email." });
    }
  } else {
    console.log("Invalid verification code:", code);
    return res.status(400).json({ message: "Invalid verification code" });
  }
});

app.post("/api/auth/login", async (req, res) => {
<<<<<<< HEAD
	const { email, password } = req.body;
	console.log("Login attempt for email:", email);

	// Check if the user exists among temporary users first
	if (tempUsers[email]) {
		console.log(
			"User found in temporary storage. Sending registration verification code."
		);

		// User found in temporary storage, prompt to verify by sending code
		const verificationCode = Math.floor(
			100000 + Math.random() * 900000
		).toString();
		verificationCodes[email] = verificationCode;

		const mailOptions = {
			from: process.env.EMAIL,
			to: email,
			subject: "Registration Verification Code",
			text: `Your verification code for registration is ${verificationCode}.`,
		};

		// Send verification email
		transporter.sendMail(mailOptions, (error) => {
			if (error) {
				console.error("Error sending email:", error);
				return res.status(500).send("Error sending verification email");
			}
			console.log("Verification code sent for registration to:", email);
			return res
				.status(200)
				.send(
					"Verification code sent for registration. Please check your email."
				);
		});
	} else {
		// If user is not in temporary storage, check in the main database
		db.get(
			"SELECT * FROM users WHERE email = ?",
			[email],
			async (err, user) => {
				if (err) {
					console.error("Login error:", err);
					return res.status(500).send("Server Error");
				}

				if (user) {
					console.log("User found in database, checking password for:", email);
					// Check password
					const match = await bcrypt.compare(password, user.password);
					if (match) {
						console.log("Password matched for user:", email);

						// Password matches, send verification code
						const verificationCode = Math.floor(
							100000 + Math.random() * 900000
						).toString();
						verificationCodes[email] = verificationCode;
						setVerificationCodeExpiry(email);

						const mailOptions = {
							from: process.env.EMAIL,
							to: email,
							subject: "Login Verification Code",
							text: `Your login verification code is ${verificationCode}.`,
						};

						transporter.sendMail(mailOptions, (error) => {
							if (error) {
								console.error("Error sending email:", error);
								return res.status(500).send("Error sending verification email: " + error.message);
							}
							console.log("Verification code sent for login to:", email);
							return res
								.status(200)
								.send(
									"Verification code sent for login. Please check your email."
								);
						});
					} else {
						console.log("Incorrect password for user:", email);
						// Incorrect password
						return res.status(401).json({ message: "Invalid credentials" });
					}
				} else {
					console.log("No user found for:", email);
					return res.status(401).json({ message: "Invalid credentials" });
				}
			}
		);
	}
=======
  const { email, password } = req.body;
  console.log("Login attempt for email:", email);

  // Check if the user exists among temporary users first
  if (tempUsers[email]) {
    console.log(
      "User found in temporary storage. Sending registration verification code."
    );

    // User found in temporary storage, prompt to verify by sending code
    const verificationCode = Math.floor(
      100000 + Math.random() * 900000
    ).toString();
    verificationCodes[email] = verificationCode;

    const mailOptions = {
      from: process.env.EMAIL,
      to: email,
      subject: "Registration Verification Code",
      text: `Your verification code for registration is ${verificationCode}.`,
    };

    // Send verification email
    transporter.sendMail(mailOptions, (error) => {
      if (error) {
        console.error("Error sending email:", error);
        return res.status(500).send("Error sending verification email");
      }
      console.log("Verification code sent for registration to:", email);
      return res
        .status(200)
        .send(
          "Verification code sent for registration. Please check your email."
        );
    });
  } else {
    // If user is not in temporary storage, check in the main database
    db.get(
      "SELECT * FROM users WHERE email = ?",
      [email],
      async (err, user) => {
        if (err) {
          console.error("Login error:", err);
          return res.status(500).send("Server Error");
        }

        if (user) {
          console.log("User found in database, checking password for:", email);
          // Check password
          const match = await bcrypt.compare(password, user.password);
          if (match) {
            console.log("Password matched for user:", email);

            // Password matches, send verification code
            const verificationCode = Math.floor(
              100000 + Math.random() * 900000
            ).toString();
            verificationCodes[email] = verificationCode;

            const mailOptions = {
              from: process.env.EMAIL,
              to: email,
              subject: "Login Verification Code",
              text: `Your login verification code is ${verificationCode}.`,
            };

            transporter.sendMail(mailOptions, (error) => {
              if (error) {
                console.error("Error sending email:", error);
                return res.status(500).send("Error sending verification email");
              }
              console.log("Verification code sent for login to:", email);
              return res
                .status(200)
                .send(
                  "Verification code sent for login. Please check your email."
                );
            });
          } else {
            console.log("Incorrect password for user:", email);
            // Incorrect password
            return res.status(401).json({ message: "Invalid credentials" });
          }
        } else {
          console.log("No user found for:", email);
          return res.status(401).json({ message: "Invalid credentials" });
        }
      }
    );
  }
>>>>>>> d2d6c12e
});

// New endpoint to verify login code
// New endpoint to verify login code
app.post("/api/auth/verify-login", (req, res) => {
<<<<<<< HEAD
	const { email, code } = req.body;

	if (verificationCodes[email] && verificationCodes[email] === code) {
		db.get(
			"SELECT * FROM users WHERE email = ?",
			[email],
			async (err, user) => {
				if (err) {
					console.error("Error fetching user:", err);
					return res.status(500).send("Server Error: Cannot fetch user");
				}
				const token = await generateJWT(user); // Generate JWT on successful verification
				const adminUser = await checkAdminStatus(email);
				delete verificationCodes[email]; // Clean up our stored code
				if (invalidatedTokens[email]) {
					console.warn("User's token has been invalidated:", email);
					delete invalidatedTokens[email]; // Remove the invalidation status
				}
				db.run(
					"UPDATE users SET is_online = 1, last_ping = ? WHERE email = ?",
					[Date.now(), email],
					(err) => {
						if (err)
							console.error("Error setting user online status:", err.message);
					}
				);
				console.log("User status updated to online for email:", email);
				res.json({ user, token, adminUser }); // Return user info and token
			}
		);
	} else {
		res.status(400).send("Invalid verification code");
	}
});
// Resend Verification Code Endpoint
app.post("/api/auth/resend-verification", (req, res) => {
	const { email } = req.body;
	console.log("Resend verification code request for email:", email);

	// Check if email exists in temporary users
	if (tempUsers[email]) {
		console.log(
			"User found in temporary storage, resending verification code."
		);

		// User is in the temporary list, resend verification code
		const verificationCode = Math.floor(
			100000 + Math.random() * 900000
		).toString();
		verificationCodes[email] = verificationCode; // Store it in memory
		setVerificationCodeExpiry(email); // Set expiry for the code

		// Send the verification code again
		const mailOptions = {
			from: process.env.EMAIL,
			to: email,
			subject: "Verification Code",
			text: `Your verification code is ${verificationCode}`,
		};

		// Send email
		transporter.sendMail(mailOptions, (error) => {
			if (error) {
				console.error("Error sending email:", error);
				return res.status(500).send("Error sending verification email");
			}
			console.log("Verification code resent to:", email);
			return res
				.status(200)
				.send("Verification code resent. Please check your email.");
		});
	} else {
		// Check if the user exists in the database
		db.get("SELECT * FROM users WHERE email = ?", [email], (err, user) => {
			if (err) {
				console.error("Database error:", err);
				return res.status(500).send("Server Error");
			}

			// If the user does not exist, return a not found message.
			if (!user) {
				console.log("No user found with email:", email);
				return res.status(404).json({ message: "User not found." });
			}

			// User exists in the database, notify that the user is already registered
			console.log("User already registered for email:", email);
			return res.status(400).json({
				message:
					"User has already completed registration. Cannot resend verification code.",
			});
		});
	}
});
// Resend Login Verification Code Endpoint
app.post("/api/auth/resend-verification-login", (req, res) => {
	const { email } = req.body;
	console.log("Resend login verification code request for email:", email);

	// Only allow resending if the user exists in the database (not tempUsers)
	db.get("SELECT * FROM users WHERE email = ?", [email], (err, user) => {
		if (err) {
			console.error("Database error:", err);
			return res.status(500).send("Server Error");
		}

		if (!user) {
			console.log("No user found with email:", email);
			return res.status(404).json({ message: "User not found." });
		}

		// Generate and store a new login verification code
		const verificationCode = Math.floor(
			100000 + Math.random() * 900000
		).toString();
		verificationCodes[email] = verificationCode;
		setVerificationCodeExpiry(email); // Set expiry for the code

		const mailOptions = {
			from: process.env.EMAIL,
			to: email,
			subject: "Login Verification Code",
			text: `Your login verification code is ${verificationCode}.`,
		};

		transporter.sendMail(mailOptions, (error) => {
			if (error) {
				console.error("Error sending email:", error);
				return res.status(500).send("Error sending verification email");
			}
			console.log("Login verification code resent to:", email);
			return res
				.status(200)
				.send("Login verification code resent. Please check your email.");
		});
	});
=======
  const { email, code } = req.body;

  if (verificationCodes[email] && verificationCodes[email] === code) {
    db.get(
      "SELECT * FROM users WHERE email = ?",
      [email],
      async (err, user) => {
        if (err) {
          console.error("Error fetching user:", err);
          return res.status(500).send("Server Error: Cannot fetch user");
        }
        const token = await generateJWT(user); // Generate JWT on successful verification
        const adminUser = await checkAdminStatus(email);
        delete verificationCodes[email]; // Clean up our stored code
        if (invalidatedTokens[email]) {
          console.warn("User's token has been invalidated:", email);
          delete invalidatedTokens[email]; // Remove the invalidation status
        }
        res.json({ user, token, adminUser }); // Return user info and token
      }
    );
  } else {
    res.status(400).send("Invalid verification code");
  }
});
// Resend Verification Code Endpoint
app.post("/api/auth/resend-verification", (req, res) => {
  const { email } = req.body;
  console.log("Resend verification code request for email:", email);

  // Check if email exists in temporary users
  if (tempUsers[email]) {
    console.log(
      "User found in temporary storage, resending verification code."
    );

    // User is in the temporary list, resend verification code
    const verificationCode = Math.floor(
      100000 + Math.random() * 900000
    ).toString();
    verificationCodes[email] = verificationCode; // Store it in memory

    // Send the verification code again
    const mailOptions = {
      from: process.env.EMAIL,
      to: email,
      subject: "Verification Code",
      text: `Your verification code is ${verificationCode}`,
    };

    // Send email
    transporter.sendMail(mailOptions, (error) => {
      if (error) {
        console.error("Error sending email:", error);
        return res.status(500).send("Error sending verification email");
      }
      console.log("Verification code resent to:", email);
      return res
        .status(200)
        .send("Verification code resent. Please check your email.");
    });
  } else {
    // Check if the user exists in the database
    db.get("SELECT * FROM users WHERE email = ?", [email], (err, user) => {
      if (err) {
        console.error("Database error:", err);
        return res.status(500).send("Server Error");
      }

      // If the user does not exist, return a not found message.
      if (!user) {
        console.log("No user found with email:", email);
        return res.status(404).json({ message: "User not found." });
      }

      // User exists in the database, notify that the user is already registered
      console.log("User already registered for email:", email);
      return res.status(400).json({
        message:
          "User has already completed registration. Cannot resend verification code.",
      });
    });
  }
});
// Resend Login Verification Code Endpoint
app.post("/api/auth/resend-verification-login", (req, res) => {
  const { email } = req.body;
  console.log("Resend login verification code request for email:", email);

  // Only allow resending if the user exists in the database (not tempUsers)
  db.get("SELECT * FROM users WHERE email = ?", [email], (err, user) => {
    if (err) {
      console.error("Database error:", err);
      return res.status(500).send("Server Error");
    }

    if (!user) {
      console.log("No user found with email:", email);
      return res.status(404).json({ message: "User not found." });
    }

    // Generate and store a new login verification code
    const verificationCode = Math.floor(
      100000 + Math.random() * 900000
    ).toString();
    verificationCodes[email] = verificationCode;

    const mailOptions = {
      from: process.env.EMAIL,
      to: email,
      subject: "Login Verification Code",
      text: `Your login verification code is ${verificationCode}.`,
    };

    transporter.sendMail(mailOptions, (error) => {
      if (error) {
        console.error("Error sending email:", error);
        return res.status(500).send("Error sending verification email");
      }
      console.log("Login verification code resent to:", email);
      return res
        .status(200)
        .send("Login verification code resent. Please check your email.");
    });
  });
>>>>>>> d2d6c12e
});

// Add this endpoint to check authentication status
app.get("/api/auth/check-auth", authenticateJWT, (req, res) => {
<<<<<<< HEAD
	const userId = req.user.id;

	db.get(
		"SELECT id, email, first_name, last_name, stripeCustomerId, dbaName, adminUser FROM users WHERE id = ?",
		[userId],
		(err, user) => {
			if (err || !user) {
				console.error("Error fetching user:", err);
				return res.status(500).send("Server Error");
			}
			if (user.email && invalidatedTokens[user.email]) {
				db.run(
					"UPDATE users SET is_online = 0 WHERE email = ?",
					[user.email],
					(err) => {
						if (err) console.error("Error updating user status:", err.message);
					}
				);
				console.log(
					"User status updated to offline due to invalidated token:",
					user.email
				);
				console.warn("User's token has been invalidated:", user.email);
				invalidatedTokens[user.email] = null;
				return res.status(401).json({ message: "Token has been invalidated." });
			}
			// Respond with the user's authentication status and relevant data
			res.json({
				isAuthenticated: true,
				user: {
					id: user.id,
					email: user.email,
					first_name: user.first_name,
					last_name: user.last_name,
					stripeCustomerId: user.stripeCustomerId, // Include Stripe Customer ID
					dbaName: user.dbaName,
					adminUser: user.adminUser,
				},
			});
		}
	);
});

app.post("/api/auth/sign-out", authenticateJWT, async (req, res) => {
	const userId = req.user.id;
	const { doNotSignOutAllDevices } = req.body;

	// Fetch the user's email from the database using their userId
	db.get("SELECT email FROM users WHERE id = ?", [userId], (err, row) => {
		if (err || !row) {
			console.error("Error fetching user email for sign-out:", err);
			return res.status(500).send("Error fetching user email for sign-out");
		} else {
			db.run(
				"UPDATE users SET is_online = 0 WHERE email = ?",
				[row.email],
				(err) => {
					if (err)
						console.error("Error setting user online status:", err.message);
				}
			);
			console.log("User status updated to offline for email:", row.email);
			if (!doNotSignOutAllDevices) {
				// Invalidate all tokens for this user (sign out everywhere)
				invalidateUserTokens(row.email);
				console.log("All devices signed out for:", row.email);
			} else {
				// Only sign out this session (do not invalidate all tokens)
				console.log("Only current session signed out for:", row.email);
			}
		}
	});

	// Optionally, you can also destroy the session
	req.session.destroy((err) => {
		if (err) {
			console.error("Error destroying session:", err);
			return res.status(500).send("Error ending session");
		}

		console.log("Session destroyed successfully.");
		res.status(200).send("User logged out successfully");
	});
=======
  const userId = req.user.id;

  db.get(
    "SELECT id, email, first_name, last_name, stripeCustomerId, dbaName, adminUser FROM users WHERE id = ?",
    [userId],
    (err, user) => {
      if (err || !user) {
        console.error("Error fetching user:", err);
        return res.status(500).send("Server Error");
      }
      if (user.email && invalidatedTokens[user.email]) {
        console.warn("User's token has been invalidated:", user.email);
        invalidatedTokens[user.email] = null;
        return res.status(401).json({ message: "Token has been invalidated." });
      }
      // Respond with the user's authentication status and relevant data
      res.json({
        isAuthenticated: true,
        user: {
          id: user.id,
          email: user.email,
          first_name: user.first_name,
          last_name: user.last_name,
          stripeCustomerId: user.stripeCustomerId, // Include Stripe Customer ID
          dbaName: user.dbaName,
          adminUser: user.adminUser,
        },
      });
    }
  );
});

app.post("/api/auth/sign-out", authenticateJWT, async (req, res) => {
  const userId = req.user.id;
  const { doNotSignOutAllDevices } = req.body;

  // Fetch the user's email from the database using their userId
  db.get("SELECT email FROM users WHERE id = ?", [userId], (err, row) => {
    if (err || !row) {
      console.error("Error fetching user email for sign-out:", err);
      return res.status(500).send("Error fetching user email for sign-out");
    } else {
      if (!doNotSignOutAllDevices) {
        // Invalidate all tokens for this user (sign out everywhere)
        invalidateUserTokens(row.email);
        console.log("All devices signed out for:", row.email);
      } else {
        // Only sign out this session (do not invalidate all tokens)
        console.log("Only current session signed out for:", row.email);
      }
    }
  });

  // Optionally, you can also destroy the session
  req.session.destroy((err) => {
    if (err) {
      console.error("Error destroying session:", err);
      return res.status(500).send("Error ending session");
    }

    console.log("Session destroyed successfully.");
    res.status(200).send("User logged out successfully");
  });
>>>>>>> d2d6c12e
});

// Helper function to destroy session and handle token invalidation
function destroySession({ token, doNotSignOutAllDevices, req, res }) {
	if (!token) {
		return res.status(400).send("Token is required to destroy session");
	}
	// Verify the token
	jwt.verify(token, process.env.JWT_SECRET, (err, user) => {
		if (err) {
			console.error("Invalid token:", err);
			return res.status(403).send("Invalid token");
		}
		if (user && user.id && user.email && !doNotSignOutAllDevices) {
			invalidateUserTokens(user.email);
			console.log("All sessions destroyed for:", user.email);
		} else {
			// Only sign out this session (do not invalidate all tokens)
			console.log("Only current session destroyed for:", user.email);
		}
		db.run(
			"UPDATE users SET is_online = 0 WHERE email = ?",
			[user.email],
			(err) => {
				if (err) console.error("Error updating user status:", err.message);
			}
		);
		console.log("User status updated to offline for:", user.email);
		// If valid, destroy the session
		req.session.destroy((err) => {
			if (err) {
				console.error("Error destroying session:", err);
				return res.status(500).send("Error ending session");
			}
			console.log("Session destroyed successfully.");
			return res.status(200).send("Session destroyed successfully");
		});
	});
}

app.post("/api/auth/destroy-session", (req, res) => {
	// Grab the token, and doNotSignOutAllDevices from the request body
	const { token, doNotSignOutAllDevices } = req.body;
	return destroySession({ token, doNotSignOutAllDevices, req, res });
});
app.post("/api/user/ping", (req, res) => {
	const { token } = req.body;
	if(!token) {
		return res.status(400).send("Token is required to ping user");
	}
	jwt.verify(token, process.env.JWT_SECRET, (err, decoded) => {
		if (err || !decoded)
			return destroySession({ token, doNotSignOutAllDevices: false, req, res });
		db.run("UPDATE users SET is_online = 1, last_ping = ? WHERE id = ?", [
			Date.now(),
			decoded.id,
		]);
		console.log(
			"User pinged successfully, updated online status for user ID:",
			decoded.id
		);
		res.sendStatus(200);
	});
});
// Periodically mark users offline if last_ping is too old
setInterval(() => {
	const cutoff = Date.now() - 3 * 60 * 1000; // 3 minutes ago
	db.all("SELECT * FROM users WHERE last_ping < ?", [cutoff], (err, users) => {
		if (err) {
			console.error("Error updating user status:", err);
		}
		users.forEach(row => {
			if(!row.is_online) return; // Skip if already offline
			db.run("UPDATE users SET is_online = 0 WHERE id = ?", [row.id], (err) => {
				if (err) console.error("Error updating user status:", err.message);
			});
			console.log("User marked offline:", row.id);
			invalidateUserTokens(row.email);
			console.log("All sessions invalidated for:", row.email);
		});
	});
}, 3 * 60 * 1000); // every 3 minutes
app.delete("/api/admin/delete-account", authenticateJWT, async (req, res) => {
  const userId = req.user.id;

  const { editorId } = req.body;

  if (!editorId)
    return res
      .status(400)
      .json({ error: "EDITOR ID required to delete account..." });

  const admin = await checkAdminStatusByID(userId);
  const editorAdmin = await checkAdminStatusByID(editorId);
  if (!admin) {
    return res
      .status(400)
      .json({ error: "USER IS NOT AN APPROVED ADMIN OF LONE WOLF IT..." });
  } else if (editorAdmin) {
    return res.status(400).json({ error: "Admins cannot delete admins..." });
  }

  // First, retrieve the user's profile photo path and Stripe customer ID from the database
  db.get(
    "SELECT profile_photo, stripeCustomerId FROM users WHERE id = ?",
    [editorId],
    (err, user) => {
      if (err) {
        console.error("Error fetching user:", err);
        return res.status(500).send("Server Error");
      }

      // Check if user exists
      if (!user) {
        return res.status(404).send("User not found");
      }

      const profilePhotoPath = user.profile_photo;
      const stripeCustomerId = user.stripeCustomerId;

      // Delete the user from Stripe using the Stripe customer ID
      if (stripeCustomerId) {
        stripe.customers.del(stripeCustomerId, (stripeErr) => {
          if (stripeErr) {
            console.error("Error deleting customer from Stripe:", stripeErr);
            return res.status(500).send("Failed to delete user from Stripe");
          }
          console.log("Customer removed from Stripe:", stripeCustomerId);
        });
      }

      // Delete the user's account from the database
      db.run("DELETE FROM users WHERE id = ?", [editorId], function (err) {
        if (err) {
          console.error("Error deleting user:", err);
          return res.status(500).send("Server Error");
        }

        console.log("User account deleted:", editorId);

        // If a profile photo exists, delete it from the filesystem
        if (profilePhotoPath) {
          fs.unlink(profilePhotoPath, (err) => {
            if (err) {
              console.error("Error deleting profile photo:", err);
            } else {
              console.log("Profile photo deleted:", profilePhotoPath);
            }
          });
        }

        // Use req.logout first then switch to session destruction
        req.logout((err) => {
          if (err) {
            console.error("Error during logout:", err);
            return res.status(500).send("Error during logout");
          }

          // Now destroy the session
          req.session.destroy((err) => {
            if (err) {
              console.error("Error destroying session:", err);
              return res.status(500).send("Error ending session");
            }

            console.log("Session destroyed successfully.");
            res.status(200).send("User account deleted successfully");
          });
        });
      });
    }
  );
});
app.delete("/api/auth/delete-account", authenticateJWT, (req, res) => {
  const userId = req.user.id;

  // First, retrieve the user's profile photo path and Stripe customer ID from the database
  db.get(
    "SELECT profile_photo, stripeCustomerId FROM users WHERE id = ?",
    [userId],
    (err, user) => {
      if (err) {
        console.error("Error fetching user:", err);
        return res.status(500).send("Server Error");
      }

      // Check if user exists
      if (!user) {
        return res.status(404).send("User not found");
      }

      const profilePhotoPath = user.profile_photo;
      const stripeCustomerId = user.stripeCustomerId;

      // Delete the user from Stripe using the Stripe customer ID
      if (stripeCustomerId) {
        stripe.customers.del(stripeCustomerId, (stripeErr) => {
          if (stripeErr) {
            console.error("Error deleting customer from Stripe:", stripeErr);
            return res.status(500).send("Failed to delete user from Stripe");
          }
          console.log("Customer removed from Stripe:", stripeCustomerId);
        });
      }

      // Delete the user's account from the database
      db.run("DELETE FROM users WHERE id = ?", [userId], function (err) {
        if (err) {
          console.error("Error deleting user:", err);
          return res.status(500).send("Server Error");
        }

        console.log("User account deleted:", userId);

        // If a profile photo exists, delete it from the filesystem
        if (profilePhotoPath) {
          fs.unlink(profilePhotoPath, (err) => {
            if (err) {
              console.error("Error deleting profile photo:", err);
            } else {
              console.log("Profile photo deleted:", profilePhotoPath);
            }
          });
        }

        // Use req.logout first then switch to session destruction
        req.logout((err) => {
          if (err) {
            console.error("Error during logout:", err);
            return res.status(500).send("Error during logout");
          }

          // Now destroy the session
          req.session.destroy((err) => {
            if (err) {
              console.error("Error destroying session:", err);
              return res.status(500).send("Error ending session");
            }

            console.log("Session destroyed successfully.");
            res.status(200).send("User account deleted successfully");
          });
        });
      });
    }
  );
});
// Function to get all users from the database
const getAllUsers = async () => {
  return new Promise((resolve, reject) => {
    db.all(`SELECT * FROM users`, [], (err, rows) => {
      if (err) {
        reject(err);
      } else {
        resolve(rows);
      }
    });
  });
};

app.get("/api/users", authenticateJWT, async (req, res) => {
  const userId = req.user.id;
  try {
    const admin = await checkAdminStatusByID(userId);
    if (!admin) {
      return res
        .status(400)
        .send({ error: "USER IS NOT AN APPROVED ADMIN OF LONE WOLF IT..." });
    }
    const users = await getAllUsers();
    return res.status(200).json(users);
  } catch (error) {
    console.error(`Error retrieving users: ${error}`);
    return res
      .status(500)
      .send({ error: "An error occurred while retrieving users" });
  }
});

app.get("/api/user/invoices", authenticateJWT, async (req, res) => {
  const userId = req.user.id;

  db.get(
    "SELECT email, stripeCustomerId FROM users WHERE id = ?",
    [userId],
    async (err, user) => {
      if (err || !user) {
        console.error("Error fetching user:", err);
        return res.status(500).send("Server Error");
      }

      try {
        const invoices = await stripe.invoices.list({
          customer: user.stripeCustomerId, // Use customer ID from database
        });

        console.log("Invoices retrieved for user:", user.email);
        res.json(invoices);
      } catch (error) {
        console.error("Error fetching invoices from Stripe:", error);
        res.status(500).send("Stripe Error");
      }
    }
  );
});

app.get("/api/user/payments", authenticateJWT, async (req, res) => {
  const userId = req.user.id;

  db.get(
    "SELECT email, stripeCustomerId FROM users WHERE id = ?",
    [userId],
    async (err, user) => {
      if (err || !user) {
        console.error("Error fetching user:", err);
        return res.status(500).send("Server Error");
      }

      try {
        const payments = await stripe.paymentIntents.list({
          customer: user.stripeCustomerId, // Use customer ID from database
          expand: ["data.charges"],
        });

        console.log("Payments retrieved for user:", user.email);
        res.json(payments);
      } catch (error) {
        console.error("Error fetching payments from Stripe:", error);
        res.status(500).send("Stripe Error");
      }
    }
  );
});

app.get("/api/auth/get-user-details", authenticateJWT, (req, res) => {
  const userId = req.user.id;

  db.get(
    "SELECT first_name, middle_name, last_name, username, phone, address, email, profile_photo, stripeCustomerId, dbaName, businessAddress, endUserCanEdit FROM users WHERE id = ?",
    [userId],
    (err, user) => {
      if (err) {
        console.error("Error fetching user details from DB:", err);
        return res.status(500).json({ message: err.message });
      }

      if (!user) {
        return res.status(404).json({ message: "User not found" });
      }

      // Log the user data to verify proper fetching
      console.log("Fetched user details:", user.email);

      res.json(user); // Send user data back as JSON
    }
  );
});

// GET '/api/auth/get-user-details'
app.post("/api/auth/get-user-details/withouttoken", (req, res) => {
  const { userId } = req.body; // Get userId from the request body

  if (!userId) {
    console.log("User ID not provided in the request body.");
    return res.status(400).json({ message: "User ID is required" });
  }

  db.get(
    "SELECT first_name, last_name, address, profile_photo, dbaName, businessAddress FROM users WHERE id = ?",
    [userId],
    (err, user) => {
      if (err) {
        console.error("Error fetching user details from DB:", err);
        return res.status(500).json({ message: err.message });
      }

      if (!user) {
        console.log(`User not found for ID: ${userId}`);
        return res.status(404).json({ message: "User not found" });
      }

      // Extract city and state from the address
      const addressParts = user.address ? user.address.split(",") : [];
      const city = addressParts[2] ? addressParts[2].trim() : ""; // Assuming city is the second part
      const state = addressParts[3] ? addressParts[3].trim() : ""; // Assuming state is the third part
      const country = addressParts[5] ? addressParts[5].trim() : "";
      // Construct the response object with only required fields
      const userData = {
        id: userId,
        first_name: user.first_name,
        last_name: user.last_name,
        city: city,
        state: state,
        country: country,
        profile_photo: user.profile_photo,
        dbaName: user.dbaName,
        businessAddress: user.businessAddress,
      };

      // Log the user data to verify proper fetching
      //console.log('Fetched user details without token for user:', userId);

      res.json(userData); // Send filtered user data back as JSON
    }
  );
});

app.put("/api/admin/edit-user", authenticateJWT, async (req, res) => {
  const {
    editorId,
    firstName,
    middleName,
    lastName,
    phone,
    address,
    username,
    email,
    stripeCustomerId,
    dbaName,
    businessAddress,
    endUserCanEdit,
    adminUser,
  } = req.body;

  // Check required fields including stripeCustomerId
  const requiredFields = [
    "editorId",
    "firstName",
    "lastName",
    "username",
    "email",
    "address",
    "phone",
    "stripeCustomerId",
    "endUserCanEdit",
    "adminUser",
  ];
  if (requiredFields.some((field) => !req.body[field])) {
    console.warn("Missing required fields!", {
      firstName,
      lastName,
      email,
      address,
    });
    return res.status(400).json({ message: "Missing required fields!" });
  }
  const canEndUserEdit = JSON.parse(req.body.endUserCanEdit.toLowerCase())
    ? 1
    : 0;
  const isAdminUser = JSON.parse(req.body.adminUser.toLowerCase()) ? 1 : 0;
  const userId = req.user?.id; // Safely access user ID
  if (!userId) {
    console.error("User ID not found in request.");
    return res.status(401).json({ message: "Unauthorized: User ID not found" });
  }
  const admin = await checkAdminStatusByID(userId); //gpt is this the way to access the variable from the user in the request?
  const reqOwner = await checkOwnerStatusByID(userId);
  const owner = await checkOwnerStatusByID(editorId);
  const editorAdmin = await checkAdminStatusByID(editorId);
  if (!admin && userId !== editorId) {
    return res.status(400).json({
      error:
        "USER IS NOT AN APPROVED ADMIN OF LONE WOLF IT & THEY ARE *trying* to EDIT SOMEONE ELSES ACCOUNT...",
    });
  }
  if (owner) {
    return res
      .status(400)
      .json({ error: "OWNER ACCOUNT CANNOT BE MODIFIED..." });
  }
  if (editorAdmin && !reqOwner) {
    return res
      .status(400)
      .json({ error: "Admin cannot edit an admin account..." });
  }
  if (isAdminUser && !editorAdmin && !reqOwner) {
    return res
      .status(400)
      .json({ error: "Only owner accounts can make someone an admin..." });
  }
  if (!allowedUsername(username)) {
    return res.status(400).json({
      error:
        "Invalid username format. Only alphanumeric characters, underscores, and hyphens are allowed.",
    });
  }
  try {
    // Update user information in the database
    await new Promise((resolve, reject) => {
      //GPT fix this query to update the user with the given editorId
      db.run(
        `UPDATE users SET first_name = ?, middle_name = ?, last_name = ?, username = ?, phone = ?, address = ?, profile_photo = ?, stripeCustomerId = ?, dbaName = ?, businessAddress = ?, endUserCanEdit = ?, adminUser = ?, owner = ? WHERE id = ?`,
        [
          firstName,
          middleName,
          lastName,
          username,
          phone,
          address,
          null,
          stripeCustomerId,
          dbaName,
          businessAddress,
          canEndUserEdit,
          isAdminUser,
          owner,
          editorId,
        ],
        function (err) {
          if (err) {
            console.error("Error updating user:", err.message);
            return reject(err);
          }
          resolve(this); // Resolve with the current context
        }
      );
    });

    console.log("User updated successfully:", { editorId, ...req.body });
    res.status(200).json({ message: "User updated successfully!" });
  } catch (error) {
    console.error("Error updating user:", error);
    res.status(500).json({ message: "Error updating user: " + error.message });
  }
});

app.put("/api/auth/edit-user", authenticateJWT, async (req, res) => {
  const {
    firstName,
    middleName,
    lastName,
    phone,
    address,
    username,
    email,
    stripeCustomerId,
    dbaName,
    businessAddress,
  } = req.body;

  // Check required fields including stripeCustomerId
  const requiredFields = [
    "firstName",
    "lastName",
    "username",
    "email",
    "address",
    "phone",
    "stripeCustomerId",
    "dbaName",
    "businessAddress",
  ];
  if (requiredFields.some((field) => !req.body[field])) {
    console.warn("Missing required fields!", {
      firstName,
      lastName,
      email,
      address,
    });
    return res.status(400).json({ message: "Missing required fields!" });
  }

  const userId = req.user?.id; // Safely access user ID
  if (!userId) {
    console.error("User ID not found in request.");
    return res.status(401).json({ message: "Unauthorized: User ID not found" });
  }

  // Check if user is allowed to edit
  const userRow = await new Promise((resolve, reject) => {
    db.get(
      "SELECT endUserCanEdit FROM users WHERE id = ?",
      [userId],
      (err, row) => {
        if (err) return reject(err);
        resolve(row);
      }
    );
  });
  if (
    !userRow ||
    userRow.endUserCanEdit === 0 ||
    userRow.endUserCanEdit === false
  ) {
    return res
      .status(403)
      .json({ message: "You are not allowed to edit your information." });
  }

  if (!allowedUsername(username)) {
    return res.status(400).json({
      error:
        "Invalid username format. Only alphanumeric characters, underscores, and hyphens are allowed.",
    });
  }

  let adminUser = await checkAdminStatus(email); //gpt is this the way to access the variable from the user in the request?
  const owner = await checkOwnerStatusByID(userId);
  try {
    // Update user information in the database
    await new Promise((resolve, reject) => {
      db.run(
        `UPDATE users SET first_name = ?, middle_name = ?, last_name = ?, username = ?, phone = ?, address = ?, profile_photo = ?, stripeCustomerId = ?, dbaName = ?, businessAddress = ?, endUserCanEdit = ?, adminUser = ?, owner = ? WHERE id = ?`,
        [
          firstName,
          middleName,
          lastName,
          username,
          phone,
          address,
          null,
          stripeCustomerId,
          dbaName,
          businessAddress,
          true,
          adminUser,
          owner,
          userId,
        ],
        function (err) {
          if (err) {
            console.error("Error updating user:", err.message);
            return reject(err);
          }
          resolve(this); // Resolve with the current context
        }
      );
    });

    console.log("User updated successfully:", { userId, ...req.body });
    res.status(200).json({ message: "User updated successfully!" });
  } catch (error) {
    console.error("Error updating user:", error);
    res.status(500).json({ message: "Error updating user: " + error.message });
  }
});

app.post(
  "/api/auth/update-stripe-customer",
  authenticateJWT,
  async (req, res) => {
    const {
      username,
      firstName,
      lastName,
      phone,
      email,
      address,
      dbaName,
      businessAddress,
    } = req.body;

    // Confirm the address object is structured correctly
    const stripeAddress = {
      line1: address.line1 || "",
      line2: address.line2 || "", // Optional can be empty
      city: address.city || "",
      state: address.state || "",
      postal_code: address.postal_code || "",
      country: address.country || "",
    };

    // Get the userId from the request, which is populated by the authenticateJWT middleware
    const userId = req.user.id;

    // Check if user is allowed to edit
    db.get(
      "SELECT endUserCanEdit, stripeCustomerId, username FROM users WHERE id = ?",
      [userId],
      async (err, row) => {
        if (err) {
          console.error("Error fetching user:", err);
          return res.status(500).json({
            message: "Server error while fetching user: " + err.message,
          });
        }
        if (!row || row.endUserCanEdit === 0 || row.endUserCanEdit === false) {
          return res.status(403).json({
            message: "You are not allowed to edit your Stripe information.",
          });
        }

        // Ensure that we correctly access the stripeCustomerId and username
        const customerId = row ? row.stripeCustomerId : null;

        // Validate that customerId is present
        if (!customerId) {
          console.warn("Missing Stripe customer ID for user ID:", userId);
          return res
            .status(400)
            .json({ message: "No Stripe customer ID found." });
        }

        let adminUser = await checkAdminStatus(email);

        if (!allowedUsername(username)) {
          return res.status(400).json({
            error:
              "Cannot update stripe customer. Invalid username format. Only alphanumeric characters, underscores, and hyphens are allowed.",
          });
        }

		// Log the customerId and username before making the Stripe request
        console.log(`Updating Stripe customer with ID: ${customerId}`);
        console.log(`Updating Stripe customer username to: ${username}`);

        // Update the Stripe customer details
        try {
          // Build metadata, ensuring all values are strings and filtering out undefined/null
          const rawMetadata = {
            username,
            dbaName,
            businessAddress,
            endUserCanEdit: String(true),
            adminUser:
              adminUser !== undefined && adminUser !== null
                ? String(adminUser)
                : String(false),
          };
          const metadata = Object.fromEntries(
            Object.entries(rawMetadata).filter(
              ([_, v]) => v !== undefined && v !== null
            )
          );
          const updatedCustomer = await stripe.customers.update(customerId, {
            name: `${firstName} ${lastName}`,
            phone: phone,
            address: stripeAddress, // Use the structured address object here
            metadata,
          });

          console.log("Stripe customer updated successfully:", updatedCustomer); // Log response
          return res
            .status(200)
            .json({ message: "Stripe customer updated successfully." });
        } catch (error) {
          console.error("Error updating Stripe customer:", error);
          return res.status(500).json({
            message: "Failed to update Stripe customer: " + error.message,
          });
        }
      }
    );
  }
);

app.post(
  "/api/admin/update-stripe-customer",
  authenticateJWT,
  async (req, res) => {
    try {
      // Pull stripeCustomerData out of the body
      const { stripeCustomerData = {} } = req.body;

      // Then destructure the actual customer fields
      const {
        stripeCustomerId = "",
        firstName = "",
        lastName = "",
        phone = "",
        email = "",
        address, // may be string or object
        username = "",
        dbaName = "",
        businessAddress = "",
        endUserCanEdit,
        adminUser,
      } = stripeCustomerData;

      if (!stripeCustomerId) {
        return res
          .status(400)
          .json({ message: "stripeCustomerId is required." });
      }

      // Admin‐check as you already have it
      const adminId = req.user.id;
      if (!(await checkAdminStatusByID(adminId))) {
        return res.status(403).json({ message: "Not an approved admin." });
      }

	  if(!allowedUsername(username)) {
		return res.status(400).json({
		  message:
			"Cannot update stripe customer. Invalid username format. Only alphanumeric characters, underscores, and hyphens are allowed.",
		});
	  }

      //
      // ── PARSE ADDRESS HERE ────────────────────────────────────────────────────────
      //
      let stripeAddress = {};

      if (typeof address === "string") {
        // split on commas and trim whitespace
        const parts = address.split(",").map((s) => s.trim());

        stripeAddress = {
          line1: parts[0] || "",
          line2: parts[1] || "",
          city: parts[2] || "",
          state: parts[3] || "",
          postal_code: parts[4] || "",
          country: parts[5] || "",
        };
      } else if (typeof address === "object" && address !== null) {
        // if you ever send a structured object instead
        stripeAddress = {
          line1: address.line1 || "",
          line2: address.line2 || "",
          city: address.city || "",
          state: address.state || "",
          postal_code: address.postal_code || "",
          country: address.country || "",
        };
      } else {
        // fallback: shove the entire thing in line1
        stripeAddress = { line1: String(address || "") };
      }

      //
      // ── BUILD YOUR UPDATE PARAMS ───────────────────────────────────────────────────
      //

      // Build metadata, ensuring all values are strings and filtering out undefined/null
      const rawMetadata = {
        username,
        dbaName,
        businessAddress,
        updatedByAdminId: String(adminId),
        endUserCanEdit:
          endUserCanEdit !== undefined && endUserCanEdit !== null
            ? String(endUserCanEdit)
            : String(false),
        adminUser:
          adminUser !== undefined && adminUser !== null
            ? String(adminUser)
            : String(false),
      };
      // Remove undefined/null values
      const metadata = Object.fromEntries(
        Object.entries(rawMetadata).filter(
          ([_, v]) => v !== undefined && v !== null
        )
      );

      const updateParams = {
        name: `${firstName} ${lastName}`.trim() || undefined,
        email: email || undefined, // must pass email if you want to update it
        phone: phone || undefined,
        address: stripeAddress,
        metadata,
      };

      console.log(
        `Admin(${adminId}) → updating ${stripeCustomerId} with:`,
        updateParams
      );

      const updatedCustomer = await stripe.customers.update(
        stripeCustomerId,
        updateParams
      );

      return res.status(200).json({
        message: "Stripe customer updated.",
        customer: updatedCustomer.id,
      });
    } catch (err) {
      console.error("Error updating Stripe customer:", err);
      return res.status(500).json({
        message: "Failed to update Stripe customer: " + err.message,
      });
    }
  }
);

<<<<<<< HEAD
// Endpoint to send verification code
app.post("/api/auth/send-verification-code", (req, res) => {
	const { email } = req.body;

	// Validate that the email field is present
	if (!email) {
		return res.status(400).send("Email is required.");
	}

	// Check if the email exists in the database
	db.get("SELECT * FROM users WHERE email = ?", [email], (err, user) => {
		if (err) {
			console.error("Database error while checking email:", err);
			return res.status(500).send("Server error while checking email.");
		}

		if (!user) {
			// If user not found in the database
			return res.status(404).send("Email does not exist in our records.");
		}

		// Check if the account is a Google account
		if (user.google_id) {
			// Redirect to Google authentication endpoint
			return res.status(500).send("Email already exists as a Google Account."); // Redirect to Google authentication
		}

		// Generate a random verification code
		const verificationCode = Math.floor(
			100000 + Math.random() * 900000
		).toString();

		// Store the verification code temporarily
		verificationCodes[email] = verificationCode;

		setVerificationCodeExpiry(email);

		const mailOptions = {
			from: process.env.EMAIL,
			to: email,
			subject: "Verification Code for Password Reset",
			text: `Your verification code is ${verificationCode}`,
		};

		transporter.sendMail(mailOptions, (error) => {
			if (error) {
				console.error("Error sending email:", error);
				return res
					.status(500)
					.send("Error sending verification email: " + error.message);
			}
			console.log("Verification code sent to:", email);
			res.status(200).send("Verification code sent to email.");
		});
	});
=======
app.delete("/api/auth/delete-temp-user", (req, res) => {
  const { email } = req.body;

  console.log("Request to delete temporary user data for:", email);

  if (!tempUsers[email]) {
    console.log("No temporary user data found for:", email);
    return res.status(404).send("No temporary user data found.");
  }

  delete tempUsers[email]; // Remove the temporary user data
  console.log("Temporary user data deleted for:", email);
  res.status(200).send("Temporary user data deleted successfully.");
});
// Endpoint to send verification code
app.post("/api/auth/send-verification-code", (req, res) => {
  const { email } = req.body;

  // Validate that the email field is present
  if (!email) {
    return res.status(400).send("Email is required.");
  }

  // Check if the email exists in the database
  db.get("SELECT * FROM users WHERE email = ?", [email], (err, user) => {
    if (err) {
      console.error("Database error while checking email:", err);
      return res.status(500).send("Server error while checking email.");
    }

    if (!user) {
      // If user not found in the database
      return res.status(404).send("Email does not exist in our records.");
    }

    // Check if the account is a Google account
    if (user.google_id) {
      // Redirect to Google authentication endpoint
      return res.status(500).send("Email already exists as a Google Account."); // Redirect to Google authentication
    }

    // Generate a random verification code
    const verificationCode = Math.floor(
      100000 + Math.random() * 900000
    ).toString();

    // Store the verification code temporarily
    verificationCodes[email] = verificationCode;

    const mailOptions = {
      from: process.env.EMAIL,
      to: email,
      subject: "Verification Code for Password Reset",
      text: `Your verification code is ${verificationCode}`,
    };

    transporter.sendMail(mailOptions, (error) => {
      if (error) {
        console.error("Error sending email:", error);
        return res
          .status(500)
          .send("Error sending verification email: " + error.message);
      }
      console.log("Verification code sent to:", email);
      res.status(200).send("Verification code sent to email.");
    });
  });
>>>>>>> d2d6c12e
});
let tempStripeUsers = {}; // Global variable to store temp Stripe users

// Function to fetch state data for all countries
async function fetchStateData() {
  // Use ISO_3166_PATH from environment variables, fallback to default if not set
  const filePath = process.env.ISO_3166_PATH;

  try {
    // Read the file synchronously
    const data = fs.readFileSync(filePath, "utf8"); // Reading the JSON file as a string

    // Parse the JSON string into an object
    const jsonData = JSON.parse(data);

    // Create a mapping to store all states for all countries
    const allStatesMapping = {};

    // Iterate over each country in the JSON data
    for (const [country, details] of Object.entries(jsonData)) {
      if (details.divisions) {
        // Map each division under the country
        Object.entries(details.divisions).forEach(([code, name]) => {
          allStatesMapping[code] = name; // e.g., US-IL -> "Illinois"
        });
      } else {
        console.warn(`No divisions found for country: ${country}.`);
      }
    }

    //console.log('All States Mapping:', allStatesMapping); // Log for verification
    return allStatesMapping; // Return the complete mapping of all states for all countries
  } catch (error) {
    console.error("Error fetching state data from file:", error);
    return {};
  }
}

// Function to format address as a string for the database
function formatAddressForDatabase(address) {
  const {
    line1,
    line2 = "", // Default to an empty string for line2
    city = "",
    state = "",
    postal_code = "",
    country = "",
  } = address;

  const formattedAddress = [line1, line2, city, state, postal_code, country]
    .join(", ")
    .replace(/,\s*,/g, ", ,");

  return formattedAddress.trim();
}
// Assuming `db` is your SQLite database instance:

const dbGet = promisify(db.get.bind(db));
const dbRun = promisify(db.run.bind(db));

async function syncStripeCustomers(stateMapping) {
  let hasMore = true;
  let startingAfter = ""; // For pagination

  try {
    while (hasMore) {
      let customers;

      // Fetch customers from Stripe
      if (startingAfter !== "") {
        customers = await stripe.customers.list({
          limit: 100,
          starting_after: startingAfter,
        });
      } else {
        customers = await stripe.customers.list({ limit: 100 });
      }

      if (!customers.data.length) {
        hasMore = false; // No data means we can break the loop
        break;
      }

      await Promise.all(
        customers.data.map(async (customer) => {
          const {
            id: stripeCustomerID,
            email,
            phone,
            address,
            metadata,
          } = customer;

          try {
            // Check if the customer already exists in the database
            const user = await dbGet("SELECT * FROM users WHERE email = ?", [
              email,
            ]);

            if (user) {
              // Handle the address state mapping
              if (address && address.state) {
                const stateKey = `${address.country}-${address.state}`; // Constructing the key, e.g., US-IL
                if (stateMapping[stateKey]) {
                  address.state = stateMapping[stateKey];
                  console.log(`Mapped ${stateKey} to ${address.state}`);
                }
              } else {
                console.warn(
                  "Address or state is not defined for customer:",
                  customer
                );
              }

              const formattedAddress = formatAddressForDatabase(address);
              const firstName = customer.name.split(" ")[0] || "";
              const middleName =
                customer.name.split(" ").slice(1, -1).join(" ") || "";
              const lastName = customer.name.split(" ").pop() || "";
              const dbaName = metadata.dbaName || null;
              const businessAddress = metadata.businessAddress || null;
              const endUserCanEdit =
                metadata.endUserCanEdit === "true" ||
                metadata.endUserCanEdit === "1";
              const adminUser =
                metadata.adminUser === "true" || metadata.adminUser === "1";

              await dbRun(
                `UPDATE users SET 
			  first_name = ?, 
			  middle_name = ?, 
			  last_name = ?, 
			  phone = ?, 
			  address = ?,
			  username = ?, 
			  profile_photo = ?,
			  stripeCustomerID = ?,
			  dbaName = ?, 
			  businessAddress = ?,
			  endUserCanEdit = ?,
			  adminUser = ?
			  WHERE email = ?`,
                [
                  firstName,
                  middleName,
                  lastName,
                  phone,
                  formattedAddress,
                  user.username,
                  null,
                  stripeCustomerID,
                  dbaName,
                  businessAddress,
                  endUserCanEdit,
                  adminUser,
                  email,
                ]
              );

              console.log(
                `Updated user: ${email} with State: ${address.state}`
              );
            }
          } catch (dbError) {
            console.error(
              "Database error during processing customer:",
              dbError
            );
          }
        })
      );

      hasMore = customers.has_more; // Update pagination flag
      startingAfter = customers.data[customers.data.length - 1].id;
    }
  } catch (error) {
    console.error("Error syncing Stripe customers:", error);
  }
}
// Function to initiate syncing process periodically
async function initiateStripeSync() {
  try {
    const stateMapping = await fetchStateData();
    await syncStripeCustomers(stateMapping);
  } catch (error) {
    console.error("Error during stripe syncing process:", error);
  }
}
setInterval(initiateStripeSync, 20000000); // Adjust sync frequency as necessary

app.post("/api/sync-customers", authenticateJWT, async (req, res) => {
  const stateMapping = await fetchStateData(); // Expected state mapping from request body
  const userId = req.user.id;

  if (!stateMapping) {
    return res
      .status(400)
      .send({ error: "State mapping failed to be fetched..." });
  }

  const admin = await checkAdminStatusByID(userId);
  if (!admin) {
    return res
      .status(400)
      .send({ error: "USER IS NOT AN APPROVED ADMIN OF LONE WOLF IT..." });
  }

  try {
    await syncStripeCustomers(stateMapping);
    return res
      .status(200)
      .send({ message: "Sync to database completed successfully" });
  } catch (error) {
    console.error("Error during sync:", error);
    return res.status(500).send({
      error: "An error occurred during sync to database: " + error.message,
    });
  }
});
app.post(
  "/api/cleanup-deleted-user-content",
  authenticateJWT,
  async (req, res) => {
    const userId = req.user.id;

    const admin = await checkAdminStatusByID(userId);
    if (!admin) {
      return res
        .status(400)
        .send({ error: "USER IS NOT AN APPROVED ADMIN OF LONE WOLF IT..." });
    }

    try {
      await cleanupDeletedUserContent();
      return res
        .status(200)
        .send({ message: "Cleanup completed successfully..." });
    } catch (error) {
      console.error("Error during sync:", error);
      return res.status(500).send({
        error: "An error occurred during the cleanup of the database...",
      });
    }
  }
);
async function cleanupDeletedUserContent() {
  // Get a list of all existing user IDs
  db.all(`SELECT id FROM users`, [], (err, rows) => {
    if (err) {
      console.error("Error fetching users:", err.message);
      return;
    }

    // Extract existing user IDs from the result
    const existingUserIds = new Set(rows.map((row) => row.id));

    // Delete testimonials for non-existing users
    db.run(
      `DELETE FROM testimonials WHERE user_id NOT IN (${Array.from(
        existingUserIds
      ).join(",")})`,
      (err) => {
        if (err) {
          console.error(
            "Error deleting testimonials for deleted users:",
            err.message
          );
        } else {
          console.log("Deleted testimonials for users that no longer exist.");
        }
      }
    );
  });
}
// GET '/api/testimonials'
app.get("/api/testimonials", authenticateJWT, (req, res) => {
  const { approvedTestimonials } = req.query;

  const userId = req.user.id;

  // Initialize a variable for admin user status
  let adminUser = false;

  // Query to check if the user is an admin
  db.get(
    "SELECT adminUser FROM users WHERE id = ?",
    [userId],
    async (err, user) => {
      if (err) {
        // Handle the error: send a 500 status response with an error message
        return res
          .status(500)
          .json({ message: "Error checking user permissions: " + err.message });
      }

      // Check if the user object is found and if the user is an admin
      if (user && user.adminUser) {
        adminUser = true;
      }

      // Determine whether to filter approved testimonials based on the query parameter
      let approved = true; // Default to true
      if (
        typeof approvedTestimonials === "undefined" ||
        approvedTestimonials === "1" ||
        approvedTestimonials === "true"
      ) {
        approved = true;
      } else if (adminUser) {
        approved = false;
      }

      if (
        typeof approvedTestimonials !== "undefined" &&
        (approvedTestimonials === "0" || approvedTestimonials === "false") &&
        !adminUser
      ) {
        return res.status(403).json({
          message:
            "You do not have permission to view unapproved testimonials...",
        });
      }

      // Query to retrieve testimonials based on the approved status
      db.all(
        "SELECT * FROM testimonials WHERE approved = ?",
        [approved],
        (err, rows) => {
          if (err) {
            return res.status(500).json({
              message: "Error retrieving testimonials: " + err.message,
            });
          }
          res.json(rows);
        }
      );
    }
  );
});
app.get("/api/testimonials/approved", (req, res) => {
  // Query to retrieve all approved testimonials
  db.all(
    "SELECT * FROM testimonials WHERE approved = ?",
    [true],
    (err, rows) => {
      if (err) {
        console.error("Error retrieving approved testimonials:", err);
        return res.status(500).json({
          message: "Error retrieving approved testimonials: " + err.message,
        });
      }
      res.json(rows);
    }
  );
});
app.get("/api/users/testimonials", authenticateJWT, (req, res) => {
  const userId = req.user.id;

  db.all(
    "SELECT * FROM testimonials WHERE user_id = ?",
    [userId],
    (err, rows) => {
      if (err) {
        console.error("Error retrieving user testimonials:", err);
        return res.status(500).json({
          message: "Error retrieving user testimonials: " + err.message,
        });
      }
      res.json(rows);
    }
  );
});
// POST '/api/submit-testimonial'
app.post("/api/submit-testimonial", authenticateJWT, (req, res) => {
  const { testimonial } = req.body; // Assuming you have a testimonial field
  const userId = req.user.id; // Extract user ID from JWT

  if (!testimonial) {
    return res.status(400).json({ message: "Testimonial is required" });
  }
  if (testimonial.length > 250) {
    return res
      .status(400)
      .json({ message: "Testimonial cannot exceed 250 characters..." });
  }
  console.log("User requested a testimonial submittal");
  db.run(
    "INSERT INTO testimonials (user_id, testimonial, approved) VALUES (?, ?, ?)",
    [userId, testimonial, false],
    function (err) {
      if (err) {
        return res
          .status(500)
          .json({ message: "Error submitting testimonial: " + err.message });
      }
      res.status(201).json({
        message: "Testimonial submitted for approval",
        id: this.lastID,
      });
    }
  );
});

// POST '/api/approve-testimonial'
app.post("/api/approve-testimonial", authenticateJWT, (req, res) => {
  const { testimonialId } = req.body; // Assuming you have a testimonialId field
  const userId = req.user.id; // Extract user ID from JWT

  console.log(
    `User ID: ${userId} is attempting to approve testimonial ID: ${testimonialId}`
  );

  // Check if the user is an admin by querying the database
  db.get("SELECT adminUser FROM users WHERE id = ?", [userId], (err, user) => {
    if (err) {
      console.error("Error fetching user from database:", err);
      return res
        .status(500)
        .json({ message: "Error checking user permissions: " + err.message });
    }

    // Check if the user is found and is an admin
    if (!user || !user.adminUser) {
      console.log(`User ID: ${userId} is not an admin.`);
      return res.status(403).json({
        message: "You do not have permission to approve testimonials",
      });
    }

    // Proceed to update the testimonial status
    db.run(
      "UPDATE testimonials SET approved = ? WHERE id = ?",
      [true, testimonialId],
      function (err) {
        if (err) {
          console.error("Error approving testimonial:", err);
          return res
            .status(500)
            .json({ message: "Error approving testimonial: " + err.message });
        }
        if (this.changes === 0) {
          console.log(`Testimonial ID: ${testimonialId} not found.`);
          return res.status(404).json({ message: "Testimonial not found" });
        }
        console.log(
          `Testimonial ID: ${testimonialId} has been approved by User ID: ${userId}.`
        );
        res.json({ message: "Testimonial approved" });
      }
    );
  });
});

// POST '/api/edit-testimonial'
app.post("/api/edit-testimonial", authenticateJWT, (req, res) => {
  const { testimonialId, updatedTestimonial } = req.body; // Expect testimonialId and updatedTestimonial in the request body
  const user_id = req.user.id; // Extract user ID from JWT

  console.log(
    `User ID: ${user_id} is attempting to edit testimonial ID: ${testimonialId}`
  );

  // Get the original creator of the testimonial
  db.get(
    "SELECT user_id, approved FROM testimonials WHERE id = ?",
    [testimonialId],
    (err, testimonial) => {
      if (err) {
        console.error("Error fetching testimonial from database:", err);
        return res
          .status(500)
          .json({ message: "Error retrieving testimonial: " + err.message });
      }

      if (!testimonial) {
        console.log(`Testimonial ID: ${testimonialId} not found.`);
        return res.status(404).json({ message: "Testimonial not found" });
      }
      if (updatedTestimonial.length > 250) {
        return res
          .status(400)
          .json({ message: "Testimonial cannot exceed 250 characters..." });
      }
      // Check if the user is an admin by querying the database
      db.get(
        "SELECT adminUser FROM users WHERE id = ?",
        [user_id],
        (err, user) => {
          if (err) {
            console.error("Error fetching user from database:", err);
            return res.status(500).json({
              message: "Error checking user permissions: " + err.message,
            });
          }

          // Check if the user is found and is an admin or the original creator of the testimonial
          const isAdmin = user?.adminUser ?? false;
          const isOriginalUser = testimonial.user_id === user_id; // This checks if the user is the original creator

          if (!isAdmin && !isOriginalUser) {
            console.log(
              `User ID: ${user_id} does not have permission to edit the testimonial.`
            );
            return res.status(403).json({
              message: "You do not have permission to edit testimonials",
            });
          }

          // Update the testimonial only if it's not approved
          /**if (testimonial.approved) {
		console.log(`Testimonial ID: ${testimonialId} is already approved and cannot be edited.`);
		return res.status(403).json({ message: 'Approved testimonials cannot be edited' });
	  }*/

          db.run(
            "UPDATE testimonials SET testimonial = ? WHERE id = ?",
            [updatedTestimonial, testimonialId],
            function (err) {
              if (err) {
                console.error("Error updating testimonial:", err);
                return res.status(500).json({
                  message: "Error updating testimonial: " + err.message,
                });
              }
              if (this.changes === 0) {
                console.log(
                  `No changes were made to Testimonial ID: ${testimonialId}.`
                );
                return res
                  .status(404)
                  .json({ message: "Testimonial not found or already edited" });
              }
              console.log(
                `Testimonial ID: ${testimonialId} has been updated successfully by User ID: ${user_id}.`
              );
              res.json({ message: "Testimonial updated successfully" });
            }
          );
        }
      );
    }
  );
});

// DELETE '/api/delete-testimonial'
app.delete("/api/delete-testimonial", authenticateJWT, (req, res) => {
  const { testimonialId } = req.body; // Expect testimonialId in the request body
  const user_id = req.user.id; // Extract user ID from JWT

  console.log(
    `User ID: ${user_id} is attempting to delete testimonial ID: ${testimonialId}`
  );

  // Get the original creator of the testimonial
  db.get(
    "SELECT user_id FROM testimonials WHERE id = ?",
    [testimonialId],
    (err, testimonial) => {
      if (err) {
        console.error("Error fetching testimonial from database:", err);
        return res
          .status(500)
          .json({ message: "Error retrieving testimonial: " + err.message });
      }

      if (!testimonial) {
        console.log(`Testimonial ID: ${testimonialId} not found.`);
        return res.status(404).json({ message: "Testimonial not found" });
      }
      // Check if the user is an admin by querying the database
      db.get(
        "SELECT adminUser FROM users WHERE id = ?",
        [user_id],
        (err, user) => {
          if (err) {
            console.error("Error fetching user from database:", err);
            return res.status(500).json({
              message: "Error checking user permissions: " + err.message,
            });
          }
          // Check if the user is found and is an admin or the original creator of the testimonial
          const isAdmin = user?.adminUser ?? false;
          const isOriginalUser = testimonial.user_id === user_id;

          if (!isAdmin && !isOriginalUser) {
            console.log(
              `User ID: ${user_id} does not have permission to delete the testimonial.`
            );
            return res.status(403).json({
              message: "You do not have permission to delete testimonials",
            });
          }

          // Proceed to delete the testimonial
          db.run(
            "DELETE FROM testimonials WHERE id = ?",
            [testimonialId],
            function (err) {
              if (err) {
                console.error("Error deleting testimonial:", err);
                return res.status(500).json({
                  message: "Error deleting testimonial: " + err.message,
                });
              }
              if (this.changes === 0) {
                console.log(
                  `No changes were made, testimonial ID: ${testimonialId} may not exist.`
                );
                return res
                  .status(404)
                  .json({ message: "Testimonial not found" });
              }
              console.log(
                `Testimonial ID: ${testimonialId} has been deleted successfully by User ID: ${user_id}.`
              );
              res.json({ message: "Testimonial deleted successfully" });
            }
          );
        }
      );
    }
  );
});
app.delete("/api/user/delete-testimonial", authenticateJWT, (req, res) => {
  const { testimonialId } = req.body; // Expect testimonialId in the request body
  const user_id = req.user.id; // Extract user ID from JWT

  console.log(
    `User ID: ${user_id} is attempting to delete testimonial ID: ${testimonialId}`
  );

  // Get the original creator of the testimonial
  db.get(
    "SELECT user_id FROM testimonials WHERE id = ?",
    [testimonialId],
    (err, testimonial) => {
      if (err) {
        console.error("Error fetching testimonial from database:", err);
        return res
          .status(500)
          .json({ message: "Error retrieving testimonial: " + err.message });
      }

      if (!testimonial) {
        console.log(`Testimonial ID: ${testimonialId} not found.`);
        return res.status(404).json({ message: "Testimonial not found" });
      }

      // Only allow the original user to delete their testimonial
      const isOriginalUser = testimonial.user_id === user_id;

      if (!isOriginalUser) {
        console.log(
          `User ID: ${user_id} does not have permission to delete the testimonial.`
        );
        return res.status(403).json({
          message: "You do not have permission to delete this testimonial",
        });
      }

      // Proceed to delete the testimonial
      db.run(
        "DELETE FROM testimonials WHERE id = ?",
        [testimonialId],
        function (err) {
          if (err) {
            console.error("Error deleting testimonial:", err);
            return res
              .status(500)
              .json({ message: "Error deleting testimonial: " + err.message });
          }
          if (this.changes === 0) {
            console.log(
              `No changes were made, testimonial ID: ${testimonialId} may not exist.`
            );
            return res.status(404).json({ message: "Testimonial not found" });
          }
          console.log(
            `Testimonial ID: ${testimonialId} has been deleted successfully by User ID: ${user_id}.`
          );
          res.json({ message: "Testimonial deleted successfully" });
        }
      );
    }
  );
});
app.put("/api/user/edit-user-preference", authenticateJWT, async (req, res) => {
  const { preference_key, preference_value } = req.body; // Extract necessary fields
  const user_id = req.user.id; // Extract user ID from JWT

  // SQL query to update user preference
  const query = `UPDATE user_preferences SET preference_value = ? WHERE user_id = ? AND preference_key = ?`;

  db.run(query, [preference_value, user_id, preference_key], function (err) {
    if (err) {
      console.error("Error updating user preference:", err.message);
      return res.status(500).send({
        error:
          "An error occurred while updating user preference: " + err.message,
      });
    }

    if (this.changes === 0) {
      console.log(
        `No updates made for user ID: ${user_id} and preference key: ${preference_key} (not found or no change).`
      );
      return res.status(404).send({ error: "User preference not found." });
    }

    //console.log(
    //  `User ID: ${user_id} successfully edited preference key: ${preference_key}.`
    //);
    return res
      .status(200)
      .send({ message: "User preference edited successfully." });
  });
});

app.get("/api/user/preferences", authenticateJWT, async (req, res) => {
  const user_id = req.user.id; // Extract user ID from JWT
  console.log(`GET /api/user/preferences invoked by user ID: ${user_id}`);
  // SQL query to retrieve user preferences
  const query = `SELECT preference_key, preference_value FROM user_preferences WHERE user_id = ?`;

  db.all(query, [user_id], (err, rows) => {
    if (err) {
      console.error("Error retrieving user preferences:", err.message);
      return res.status(500).send({
        error:
          "An error occurred while retrieving user preferences: " + err.message,
      });
    }

    console.log(`User ID: ${user_id} retrieved preferences successfully.`);
    return res.status(200).send({ preferences: rows });
  });
});

app.post("/api/user/create-preference", authenticateJWT, (req, res) => {
  const { preference_key, preference_value } = req.body; // Extract necessary fields
  const user_id = req.user.id; // Extract user ID from JWT
  console.log(
    `POST /api/user/create-preference invoked by user ID: ${user_id}`
  );
  // Validate that the required fields are present
  if (!preference_key || !preference_value) {
    return res
      .status(400)
      .send({ error: "Preference key and value are required." });
  }

  // First, check if the preference already exists for this user
  const checkQuery = `SELECT 1 FROM user_preferences WHERE user_id = ? AND preference_key = ?`;
  db.get(checkQuery, [user_id, preference_key], (err, row) => {
    if (err) {
      console.error("Error checking existing user preference:", err.message);
      return res.status(500).send({
        error:
          "An error occurred while checking user preference: " + err.message,
      });
    }
    if (row) {
      // Preference already exists
      console.log(
        `Preference key: ${preference_key} already exists for user ID: ${user_id}.`
      );
      return res
        .status(409)
        .send({ error: "Preference already exists for this user." });
    }

    // SQL query to insert a new user preference
    const insertQuery = `INSERT INTO user_preferences (user_id, preference_key, preference_value) VALUES (?, ?, ?)`;
    db.run(
      insertQuery,
      [user_id, preference_key, preference_value],
      function (err) {
        if (err) {
          console.error("Error creating user preference:", err.message);
          return res.status(500).send({
            error:
              "An error occurred while creating user preference: " +
              err.message,
          });
        }

        console.log(
          `User ID: ${user_id} created preference key: ${preference_key} successfully.`
        );
        return res.status(201).send({
          message: "User preference created successfully.",
          id: this.lastID,
        });
      }
    );
  });
});

app.delete("/api/user/delete-preference", authenticateJWT, (req, res) => {
  const { preference_key } = req.body; // Expect preference_key in the request body
  const user_id = req.user.id; // Extract user ID from JWT
  console.log(
    `User ID: ${user_id} is attempting to delete preference key: ${preference_key}`
  );
  // SQL query to delete user preference
  const query = `DELETE FROM user_preferences WHERE user_id = ? AND preference_key = ?`;
  db.run(query, [user_id, preference_key], function (err) {
    if (err) {
      console.error("Error deleting user preference:", err.message);
      return res.status(500).send({
        error:
          "An error occurred while deleting user preference: " + err.message,
      });
    }

    if (this.changes === 0) {
      console.log(
        `No preference found for user ID: ${user_id} and preference key: ${preference_key}.`
      );
      return res.status(404).send({ error: "User preference not found." });
    }

    console.log(
      `User ID: ${user_id} deleted preference key: ${preference_key} successfully.`
    );
    return res
      .status(200)
      .send({ message: "User preference deleted successfully." });
  });
});

app.get("/api/user/get-preference", authenticateJWT, (req, res) => {
  const { preference_key } = req.query; // Expect preference_key in the query parameters
  const user_id = req.user.id; // Extract user ID from JWT
  //console.log(
  //  `User ID: ${user_id} is attempting to retrieve preference key: ${preference_key}`
  //);
  // SQL query to retrieve user preference
  const query = `SELECT preference_value FROM user_preferences WHERE user_id = ? AND preference_key = ?`;
  db.get(query, [user_id, preference_key], (err, row) => {
    if (err) {
      console.error("Error retrieving user preference:", err.message);
      return res.status(500).send({
        error:
          "An error occurred while retrieving user preference: " + err.message,
      });
    }

    if (!row) {
      console.log(
        `No preference found for user ID: ${user_id} and preference key: ${preference_key}.`
      );
      return res.status(404).send({ error: "User preference not found." });
    }

    //console.log(
    //  `User ID: ${user_id} retrieved preference key: ${preference_key} successfully.`
    //);
    return res.status(200).send({ preference_value: row.preference_value });
  });
});

app.get("/api/admin/contact-form/submissions", authenticateJWT, (req, res) => {
  const userId = req.user.id;

  // Check if the user is an admin
  db.get("SELECT adminUser FROM users WHERE id = ?", [userId], (err, user) => {
    if (err) {
      console.error("Error checking user permissions:", err);
      return res
        .status(500)
        .send("Server error while checking permissions: " + err.message);
    }

    if (!user || !user.adminUser) {
      return res
        .status(403)
        .send("You do not have permission to access this resource.");
    }

    // Fetch contact form submissions
    db.all("SELECT * FROM contact_form_submissions", [], (err, rows) => {
      if (err) {
        console.error("Error fetching contact form submissions:", err);
        return res
          .status(500)
          .send("Server error while fetching submissions: " + err.message);
      }
      res.json(rows);
    });
  });
});

app.get(
  "/api/admin/contact-form/submission/:id",
  authenticateJWT,
  (req, res) => {
    const submissionId = req.params.id;
    const userId = req.user.id;
    // Check if the user is an admin
    db.get(
      "SELECT adminUser FROM users WHERE id = ?",
      [userId],
      (err, user) => {
        if (err) {
          console.error("Error checking user permissions:", err);
          return res
            .status(500)
            .send("Server error while checking permissions: " + err.message);
        }

        if (!user || !user.adminUser) {
          return res
            .status(403)
            .send("You do not have permission to access this resource.");
        }

        // Fetch the contact form submission
        db.get(
          "SELECT * FROM contact_form_submissions WHERE id = ?",
          [submissionId],
          (err, row) => {
            if (err) {
              console.error("Error fetching contact form submission:", err);
              return res
                .status(500)
                .send("Server error while fetching submission: " + err.message);
            }
            if (!row) {
              return res.status(404).send("Submission not found.");
            }
            res.json(row);
          }
        );
      }
    );
  }
);

app.delete(
  "/api/admin/contact-form/submission/:id",
  authenticateJWT,
  (req, res) => {
    const submissionId = req.params.id;
    const userId = req.user.id;

    // Check if the user is an admin
    db.get(
      "SELECT adminUser FROM users WHERE id = ?",
      [userId],
      (err, user) => {
        if (err) {
          console.error("Error checking user permissions:", err);
          return res
            .status(500)
            .send("Server error while checking permissions: " + err.message);
        }

        if (!user || !user.adminUser) {
          return res
            .status(403)
            .send("You do not have permission to delete this submission.");
        }

        // Delete the contact form submission
        db.run(
          "DELETE FROM contact_form_submissions WHERE id = ?",
          [submissionId],
          function (err) {
            if (err) {
              console.error("Error deleting contact form submission:", err);
              return res
                .status(500)
                .send("Server error while deleting submission: " + err.message);
            }
            if (this.changes === 0) {
              return res.status(404).send("Submission not found.");
            }
            console.log(
              `Admin User ID: ${userId} deleted contact form submission ID: ${submissionId} successfully.`
            );
            res.send("Contact form submission deleted successfully.");
          }
        );
      }
    );
  }
);

app.post("/api/contact-form/submit", (req, res) => {
  const { name, email, phone, message } = req.body;
  if (!name || !phone || !message) {
    return res.status(400).send("Name, phone, and message are required.");
  }

  if (!message || message.trim() === "") {
    return res.status(400).send("Message is required.");
  }

  if (message.length > 500) {
    return res.status(400).send("Message cannot exceed 500 characters.");
  }

  if (message.length < 10) {
    return res.status(400).send("Message must be at least 10 characters long.");
  }

  if (!/^\d{10}$/.test(String(phone))) {
    return res.status(400).send("Phone number must be a 10-digit number.");
  }

  // Insert the contact form submission into the database
  db.run(
    "INSERT INTO contact_form_submissions (name, email, phone, message) VALUES (?, ?, ?, ?)",
    [name, email, phone, message],
    function (err) {
      if (err) {
        console.error("Error submitting contact form:", err);
        return res
          .status(500)
          .send("Server error while submitting form: " + err.message);
      }
      console.log(`Contact form submitted by ${name} with phone ${phone}.`);
      res.status(201).send("Contact form submitted successfully.");
    }
  );
});

app.post("/api/user/contact-form/submit", authenticateJWT, (req, res) => {
  const { message, phone, useAccountPhoneNumber } = req.body;
  // Extract user ID from JWT
  const userId = req.user.id;
  if (!message || message.trim() === "") {
    return res.status(400).send("Message is required.");
  }
  if (message.length > 500) {
    return res.status(400).send("Message cannot exceed 500 characters.");
  }
  if (message.length < 10) {
    return res.status(400).send("Message must be at least 10 characters long.");
  }
  if (!useAccountPhoneNumber && (!phone || !/^\d{10}$/.test(String(phone)))) {
    return res.status(400).send("Phone number must be a 10-digit number.");
  }
  const user = db.get(
    "SELECT * FROM users WHERE id = ?",
    [userId],
    (err, row) => {
      if (err) {
        console.error("Error fetching user information:", err);
        return res
          .status(500)
          .send("Server error while fetching user information: " + err.message);
      }
      if (!row) {
        return res.status(404).send("User not found.");
      }
      // User information is available in 'row'
      // Now you can insert the contact form submission into the database
      db.run(
        "INSERT INTO contact_form_submissions (name, email, phone, user_id, message) VALUES (?, ?, ?, ?, ?)",
        [
          row.first_name +
            (row.middle_name ? " " + row.middle_name : "") +
            " " +
            row.last_name,
          row.email,
          useAccountPhoneNumber ? row.phone : phone,
          userId,
          message,
        ],
        function (err) {
          if (err) {
            console.error("Error submitting contact form:", err);
            return res
              .status(500)
              .send("Server error while submitting form: " + err.message);
          }
          console.log(
            `User ID: ${userId} submitted contact form successfully.`
          );
          res.status(201).send("Contact form submitted successfully.");
        }
      );
    }
  );
});
app.get("/api/user/contact-form/submissions", authenticateJWT, (req, res) => {
  const userId = req.user.id;
  console.log(`User ID: ${userId} is fetching contact form submissions...`);
  db.all(
    "SELECT * FROM contact_form_submissions WHERE user_id = ?",
    [userId],
    (err, rows) => {
      if (err) {
        console.error("Error fetching contact form submissions:", err);
        return res
          .status(500)
          .send("Server error while fetching submissions: " + err.message);
      }
      res.json(rows);
    }
  );
});

app.delete(
  "/api/user/contact-form/submission/:id",
  authenticateJWT,
  (req, res) => {
    const submissionId = req.params.id;
    const userId = req.user.id;
    // First, fetch the submission to verify ownership
    db.get(
      "SELECT user_id FROM contact_form_submissions WHERE id = ?",
      [submissionId],
      (err, row) => {
        if (err) {
          console.error("Error fetching contact form submission:", err);
          return res.status(500).json({
            error: `Server error while fetching submission: ${err.message}`,
          });
        }
        if (!row) {
          return res.status(404).json({ error: "Submission not found." });
        }
        if (row.user_id != null && row.user_id !== userId) {
          return res.status(403).json({
            error: "You do not have permission to delete this submission.",
          });
        }
        if (row.user_id !== null) {
          // User owns the submission, proceed to delete
          db.run(
            "DELETE FROM contact_form_submissions WHERE id = ? AND user_id = ?",
            [submissionId, userId],
            function (err) {
              if (err) {
                console.error("Error deleting contact form submission:", err);
                return res.status(500).json({
                  error: `Server error while deleting submission: ${err.message}`,
                });
              }
              if (this.changes === 0) {
                return res.status(404).json({ error: "Submission not found." });
              }
              console.log(
                `User ID: ${userId} deleted contact form submission ID: ${submissionId} successfully.`
              );
              res.json({
                message: "Contact form submission deleted successfully.",
              });
            }
          );
        }
      }
    );
  }
);

// Start HTTP server for local testing
if (process.env.NODE_ENV === "production") {
  // Production: HTTPS
  const PRIV_KEY = process.env.PRIV_KEY;
  const FULL_CHAIN = process.env.FULL_CHAIN;
  const httpsOptions = {
    key: fs.readFileSync(PRIV_KEY),
    cert: fs.readFileSync(FULL_CHAIN),
  };

  https.createServer(httpsOptions, app).listen(PORT, () => {
    console.log(`Server is running on https://localhost:${PORT}`);
    initiateStripeSync(); // Start the initial sync
  });
} else {
  // Local development: HTTP
  app.listen(PORT, () => {
    console.log(`Server is running locally on http://localhost:${PORT}`);
    initiateStripeSync(); // Start the initial sync
  });
}<|MERGE_RESOLUTION|>--- conflicted
+++ resolved
@@ -194,7 +194,6 @@
 
 // Function to check and add missing columns
 function checkAndAddColumns() {
-<<<<<<< HEAD
 	const requiredColumns = [
 		{ name: "phone", type: "TEXT" },
 		{ name: "address", type: "TEXT" }, // Assuming you mean a single address field
@@ -208,47 +207,6 @@
 		{ name: "adminUser", type: "BOOLEAN" },
 		{ name: "owner", type: "BOOLEAN" },
 	];
-
-	const query = "PRAGMA table_info(users)";
-
-	db.all(query, [], (err, columns) => {
-		if (err) {
-			console.error("Error retrieving table schema:", err.message);
-			return;
-		}
-
-		const existingColumns = columns.map((col) => col.name); // Get a list of existing columns
-
-		// Iterate through required columns and add them if they don't exist
-		requiredColumns.forEach((column) => {
-			if (!existingColumns.includes(column.name)) {
-				db.run(
-					`ALTER TABLE users ADD COLUMN ${column.name} ${column.type}`,
-					(err) => {
-						if (err) {
-							console.error(`Error adding column ${column.name}:`, err.message);
-						} else {
-							console.log(`Column ${column.name} added to users table.`);
-						}
-					}
-				);
-			} else {
-				console.log(`Column ${column.name} already exists in users table.`);
-			}
-		});
-	});
-=======
-  const requiredColumns = [
-    { name: "phone", type: "TEXT" },
-    { name: "address", type: "TEXT" }, // Assuming you mean a single address field
-    { name: "profile_photo", type: "TEXT" },
-    { name: "stripeCustomerId", type: "TEXT" },
-    { name: "dbaName", type: "TEXT" },
-    { name: "businessAddress", type: "TEXT" },
-    { name: "endUserCanEdit", type: "BOOLEAN" },
-    { name: "adminUser", type: "BOOLEAN" },
-    { name: "owner", type: "BOOLEAN" },
-  ];
 
   const query = "PRAGMA table_info(users)";
 
@@ -284,7 +242,6 @@
   // Define a regex pattern for allowed characters (alphanumeric, underscores, hyphens)
   const allowedPattern = /^[a-zA-Z0-9_-]+$/;
   return allowedPattern.test(username);
->>>>>>> d2d6c12e
 }
 
 let verificationCodes = {}; // To store verification codes temporarily
@@ -469,8 +426,7 @@
 });
 // JWT middleware with enhanced error logging
 const authenticateJWT = (req, res, next) => {
-<<<<<<< HEAD
-	const token = req.headers["authorization"]?.split(" ")[1]; // Assuming Bearer token
+  const token = req.headers["authorization"]?.split(" ")[1]; // Assuming Bearer token
 
 	if (token) {
 		jwt.verify(token, process.env.JWT_SECRET, (err, decoded) => {
@@ -555,41 +511,6 @@
 	} else {
 		return res.sendStatus(403); // Forbidden
 	}
-=======
-  const token = req.headers["authorization"]?.split(" ")[1]; // Assuming Bearer token
-
-  if (token) {
-    jwt.verify(token, process.env.JWT_SECRET, (err, decoded) => {
-      if (err) {
-        // Check if the token is malformed
-        if (err instanceof jwt.JsonWebTokenError) {
-          console.warn("JWT verification warning: Malformed token");
-          return res.status(400).json({ message: "Malformed token" });
-        }
-
-        // Check if the error is due to token expiration
-        if (err.name === "TokenExpiredError") {
-          console.warn("JWT verification warning: Token has expired");
-          return res.status(403).json({ message: "Token has expired" });
-        }
-
-        // Log other verification errors as errors
-        console.error("JWT verification error:", err);
-        return res.status(403).json({ message: "Token is not valid" });
-      }
-      // Check if this token has been invalidated using the email from the decoded JWT
-      if (decoded && decoded.email && invalidatedTokens[decoded.email]) {
-        return res
-          .status(401)
-          .send("Token has been invalidated. Please log in again.");
-      }
-      req.user = decoded; // Save the decoded user info for further use
-      next(); // Proceed to the next middleware/route handler
-    });
-  } else {
-    return res.sendStatus(403); // Forbidden
-  }
->>>>>>> d2d6c12e
 };
 
 // Function to generate a JWT
@@ -683,50 +604,49 @@
 });
 
 app.get("/auth/google/callback", (req, res, next) => {
-<<<<<<< HEAD
-	console.log("Google Authentication Callback Triggered");
-	// Retrieve our temporary key from the state parameter.
-	const tempKey = req.query.state;
-
-	// Extract the stored redirect URI or use a default.
-	const redirectUri = redirectUriStore[tempKey] || null;
-	// Authenticate with google
-	passport.authenticate("google", (err, user, info) => {
-		if (err) {
-			console.error("Error during authentication:", err);
-			return next(err);
-		}
-		if (!user) {
-			// Handle case where the user does not exist in the database
-			if (info && info.tempUserData) {
-				// Store email in tempUsers
-				tempUsers[info.tempUserData.email] = info.tempUserData;
-
-				console.log(
-					"Temporary user data stored in tempUsers:",
-					tempUsers[info.tempUserData.email]
-				);
-			}
-			// Redirect to create account with email as a query parameter
-			console.log(
-				"No existing user found, redirecting to create_google_account.html with email."
-			);
-			if (redirectUri)
-				return res.redirect(
-					`https://www.lonewolfit.io/create_google_account.html?email=${info.tempUserData.email}&redirect_uri=${redirectUri}`
-				);
-			else
-				return res.redirect(
-					`https://www.lonewolfit.io/create_google_account.html?email=${info.tempUserData.email}`
-				);
-		}
-
-		// Log the user in using session management
-		req.logIn(user, (err) => {
-			if (err) {
-				console.error("Error logging in user:", err);
-				return next(err);
-			}
+  console.log("Google Authentication Callback Triggered");
+  // Retrieve our temporary key from the state parameter.
+  const tempKey = req.query.state;
+
+  // Extract the stored redirect URI or use a default.
+  const redirectUri = redirectUriStore[tempKey] || null;
+  // Authenticate with google
+  passport.authenticate("google", (err, user, info) => {
+    if (err) {
+      console.error("Error during authentication:", err);
+      return next(err);
+    }
+    if (!user) {
+      // Handle case where the user does not exist in the database
+      if (info && info.tempUserData) {
+        // Store email in tempUsers
+        tempUsers[info.tempUserData.email] = info.tempUserData;
+
+        console.log(
+          "Temporary user data stored in tempUsers:",
+          tempUsers[info.tempUserData.email]
+        );
+      }
+      // Redirect to create account with email as a query parameter
+      console.log(
+        "No existing user found, redirecting to create_google_account.html with email."
+      );
+      if (redirectUri)
+        return res.redirect(
+          `https://www.lonewolfit.io/create_google_account.html?email=${info.tempUserData.email}&redirect_uri=${redirectUri}`
+        );
+      else
+        return res.redirect(
+          `https://www.lonewolfit.io/create_google_account.html?email=${info.tempUserData.email}`
+        );
+    }
+
+    // Log the user in using session management
+    req.logIn(user, (err) => {
+      if (err) {
+        console.error("Error logging in user:", err);
+        return next(err);
+      }
 
 			// Generate a new JWT token for the logged-in user
 			const token = jwt.sign(
@@ -759,74 +679,6 @@
 				});
 		});
 	})(req, res, next);
-=======
-  console.log("Google Authentication Callback Triggered");
-  // Retrieve our temporary key from the state parameter.
-  const tempKey = req.query.state;
-
-  // Extract the stored redirect URI or use a default.
-  const redirectUri = redirectUriStore[tempKey] || null;
-  // Authenticate with google
-  passport.authenticate("google", (err, user, info) => {
-    if (err) {
-      console.error("Error during authentication:", err);
-      return next(err);
-    }
-    if (!user) {
-      // Handle case where the user does not exist in the database
-      if (info && info.tempUserData) {
-        // Store email in tempUsers
-        tempUsers[info.tempUserData.email] = info.tempUserData;
-
-        console.log(
-          "Temporary user data stored in tempUsers:",
-          tempUsers[info.tempUserData.email]
-        );
-      }
-      // Redirect to create account with email as a query parameter
-      console.log(
-        "No existing user found, redirecting to create_google_account.html with email."
-      );
-      if (redirectUri)
-        return res.redirect(
-          `https://www.lonewolfit.io/create_google_account.html?email=${info.tempUserData.email}&redirect_uri=${redirectUri}`
-        );
-      else
-        return res.redirect(
-          `https://www.lonewolfit.io/create_google_account.html?email=${info.tempUserData.email}`
-        );
-    }
-
-    // Log the user in using session management
-    req.logIn(user, (err) => {
-      if (err) {
-        console.error("Error logging in user:", err);
-        return next(err);
-      }
-
-      // Generate a new JWT token for the logged-in user
-      const token = jwt.sign(
-        { id: user.id, email: user.email },
-        process.env.JWT_SECRET,
-        { expiresIn: "1h" }
-      );
-      console.log(
-        `User logged in: ${user.username}, Generated token: ${token}`
-      );
-      checkAdminStatusByID(user.id)
-        .then((admin) => {
-          console.log(redirectUri);
-          return res.redirect(
-            `https://www.lonewolfit.io/login.html?token=${token}&admin=${admin}&redirect_uri=${redirectUri}`
-          );
-        })
-        .catch((error) => {
-          console.error("Error determining admin status: ", error);
-          return next(error);
-        });
-    });
-  })(req, res, next);
->>>>>>> d2d6c12e
 });
 
 // Sample API Endpoint to test database connectivity
@@ -836,10 +688,9 @@
 });
 
 app.post("/api/auth/user-temp-data", (req, res) => {
-<<<<<<< HEAD
-	console.log("OPTIONS request received for user-temp-data");
-	const { email } = req.body; // Get the email from the request body
-	console.log("Received request for temporary user data for:", email);
+  console.log("OPTIONS request received for user-temp-data");
+  const { email } = req.body; // Get the email from the request body
+  console.log("Received request for temporary user data for:", email);
 
 	if (tempUsers[email]) {
 		console.log("Temporary user data found:", tempUsers[email]);
@@ -851,19 +702,6 @@
 		console.log("No temporary user data available for:", email);
 		res.status(404).send("No temporary user data available.");
 	}
-=======
-  console.log("OPTIONS request received for user-temp-data");
-  const { email } = req.body; // Get the email from the request body
-  console.log("Received request for temporary user data for:", email);
-
-  if (tempUsers[email]) {
-    console.log("Temporary user data found:", tempUsers[email]);
-    res.json(tempUsers[email]); // Send the temp user data back to the client
-  } else {
-    console.log("No temporary user data available for:", email);
-    res.status(404).send("No temporary user data available.");
-  }
->>>>>>> d2d6c12e
 });
 app.post(
   "/api/auth/register-google-account",
@@ -1051,98 +889,106 @@
 
 // Update the register endpoint to handle file uploads
 app.post("/api/auth/register", upload.none(), async (req, res) => {
-<<<<<<< HEAD
-	const {
-		firstName,
-		middleName,
-		lastName,
-		phone,
-		address,
-		username,
-		email,
-		password,
-		dbaName,
-		businessAddress,
-	} = req.body;
-
-	// Define required fields
-	const requiredFields = [
-		"firstName",
-		"lastName",
-		"phone",
-		"address",
-		"username",
-		"email",
-		"password",
-		"dbaName",
-		"businessAddress",
-	];
-
-	// Validate required fields
-	for (const field of requiredFields) {
-		if (!req.body[field]) {
-			return res
-				.status(400)
-				.json({ message: `Missing required field: ${field}` });
-		}
-	}
-
-	// Validate email format (basic)
-	const emailRegex = /^[^\s@]+@[^\s@]+\.[^\s@]+$/;
-	if (!emailRegex.test(email)) {
-		return res.status(400).status("Invalid email address");
-	}
-
-	// Check if the domain has MX records
-	const emailDomain = email.split("@")[1];
-
-	try {
-		const mxRecords = await mxLookupWithTimeout(emailDomain, 10000); // 10 seconds timeout
-		if (!mxRecords || mxRecords.length === 0) {
-			return res.status(400).json({
-				message: "The email domain does not have valid mail records.",
-			});
-		}
-	} catch (error) {
-		console.error("Error checking MX records:", error.message);
-		return res.status(400).json({
-			message: "Email domain verification failed: " + error.message,
-		});
-	}
-	try {
-		// Check if the user already exists by email
-		db.get(
-			"SELECT * FROM users WHERE email = ?",
-			[email],
-			async (err, existingUser) => {
-				if (err) {
-					console.error("Database error while checking email:", err);
-					return res
-						.status(500)
-						.send("Error checking email existence: " + err.message);
-				}
-
-				if (existingUser) {
-					console.log("Email already exists:", email);
-					return res.status(400).send("Email already exists");
-				}
-
-				// Check if the username already exists
-				db.get(
-					"SELECT * FROM users WHERE username = ?",
-					[username],
-					async (err, existingUsername) => {
-						if (err) {
-							console.error("Database error while checking username:", err);
-							return res
-								.status(500)
-								.send("Error checking username existence: " + err.message);
-						}
-
-						if (existingUsername) {
-							console.log("Username already exists:", username);
-							return res.status(400).send("Username already exists");
-						}
+  const {
+    firstName,
+    middleName,
+    lastName,
+    phone,
+    address,
+    username,
+    email,
+    password,
+    dbaName,
+    businessAddress,
+  } = req.body;
+
+  // Define required fields
+  const requiredFields = [
+    "firstName",
+    "lastName",
+    "phone",
+    "address",
+    "username",
+    "email",
+    "password",
+    "dbaName",
+    "businessAddress",
+  ];
+
+  // Validate required fields
+  for (const field of requiredFields) {
+    if (!req.body[field]) {
+      return res
+        .status(400)
+        .json({ message: `Missing required field: ${field}` });
+    }
+  }
+
+  //Validate username format
+  if (!allowedUsername(username)) {
+    return res
+      .status(400)
+      .send(
+        "Invalid username format. Only alphanumeric characters, underscores, and hyphens are allowed."
+      );
+  }
+
+  // Validate email format (basic)
+  const emailRegex = /^[^\s@]+@[^\s@]+\.[^\s@]+$/;
+  if (!emailRegex.test(email)) {
+    return res.status(400).status("Invalid email address");
+  }
+
+  // Check if the domain has MX records
+  const emailDomain = email.split("@")[1];
+
+  try {
+    const mxRecords = await mxLookupWithTimeout(emailDomain, 10000); // 10 seconds timeout
+    if (!mxRecords || mxRecords.length === 0) {
+      return res.status(400).json({
+        message: "The email domain does not have valid mail records.",
+      });
+    }
+  } catch (error) {
+    console.error("Error checking MX records:", error.message);
+    return res.status(400).json({
+      message: "Email domain verification failed: " + error.message,
+    });
+  }
+  try {
+    // Check if the user already exists by email
+    db.get(
+      "SELECT * FROM users WHERE email = ?",
+      [email],
+      async (err, existingUser) => {
+        if (err) {
+          console.error("Database error while checking email:", err);
+          return res
+            .status(500)
+            .send("Error checking email existence: " + err.message);
+        }
+
+        if (existingUser) {
+          console.log("Email already exists:", email);
+          return res.status(400).send("Email already exists");
+        }
+
+        // Check if the username already exists
+        db.get(
+          "SELECT * FROM users WHERE username = ?",
+          [username],
+          async (err, existingUsername) => {
+            if (err) {
+              console.error("Database error while checking username:", err);
+              return res
+                .status(500)
+                .send("Error checking username existence: " + err.message);
+            }
+
+            if (existingUsername) {
+              console.log("Username already exists:", username);
+              return res.status(400).send("Username already exists");
+            }
 
 						try {
 							// Proceed with the registration and hashing of the password
@@ -1167,163 +1013,6 @@
 							).toString();
 							verificationCodes[email] = verificationCode;
 							setVerificationCodeExpiry(email);
-
-							const mailOptions = {
-								from: process.env.EMAIL,
-								to: email,
-								subject: "Verification Code",
-								text: `Your verification code is ${verificationCode}`,
-							};
-
-							transporter.sendMail(mailOptions, (error) => {
-								if (error) {
-									console.error("Error sending email:", error);
-									return res
-										.status(500)
-										.send("Error sending verification email: " + error.message);
-								}
-								console.log("Verification code sent to:", email);
-								return res
-									.status(201)
-									.send("User registered. Verification code sent to email.");
-							});
-						} catch (stripeError) {
-							console.error("Error creating Stripe customer:", stripeError);
-							return res.status(500).json({
-								message:
-									"Failed to create Stripe customer: " + stripeError.message,
-							});
-						}
-					}
-				);
-			}
-		);
-	} catch (err) {
-		console.error("Error registering user:", err);
-		return res.status(500).send("Error registering user");
-	}
-=======
-  const {
-    firstName,
-    middleName,
-    lastName,
-    phone,
-    address,
-    username,
-    email,
-    password,
-    dbaName,
-    businessAddress,
-  } = req.body;
-
-  // Define required fields
-  const requiredFields = [
-    "firstName",
-    "lastName",
-    "phone",
-    "address",
-    "username",
-    "email",
-    "password",
-    "dbaName",
-    "businessAddress",
-  ];
-
-  // Validate required fields
-  for (const field of requiredFields) {
-    if (!req.body[field]) {
-      return res
-        .status(400)
-        .json({ message: `Missing required field: ${field}` });
-    }
-  }
-
-  //Validate username format
-  if (!allowedUsername(username)) {
-    return res
-      .status(400)
-      .send(
-        "Invalid username format. Only alphanumeric characters, underscores, and hyphens are allowed."
-      );
-  }
-
-  // Validate email format (basic)
-  const emailRegex = /^[^\s@]+@[^\s@]+\.[^\s@]+$/;
-  if (!emailRegex.test(email)) {
-    return res.status(400).status("Invalid email address");
-  }
-
-  // Check if the domain has MX records
-  const emailDomain = email.split("@")[1];
-
-  try {
-    const mxRecords = await mxLookupWithTimeout(emailDomain, 10000); // 10 seconds timeout
-    if (!mxRecords || mxRecords.length === 0) {
-      return res.status(400).json({
-        message: "The email domain does not have valid mail records.",
-      });
-    }
-  } catch (error) {
-    console.error("Error checking MX records:", error.message);
-    return res.status(400).json({
-      message: "Email domain verification failed: " + error.message,
-    });
-  }
-  try {
-    // Check if the user already exists by email
-    db.get(
-      "SELECT * FROM users WHERE email = ?",
-      [email],
-      async (err, existingUser) => {
-        if (err) {
-          console.error("Database error while checking email:", err);
-          return res
-            .status(500)
-            .send("Error checking email existence: " + err.message);
-        }
-
-        if (existingUser) {
-          console.log("Email already exists:", email);
-          return res.status(400).send("Email already exists");
-        }
-
-        // Check if the username already exists
-        db.get(
-          "SELECT * FROM users WHERE username = ?",
-          [username],
-          async (err, existingUsername) => {
-            if (err) {
-              console.error("Database error while checking username:", err);
-              return res
-                .status(500)
-                .send("Error checking username existence: " + err.message);
-            }
-
-            if (existingUsername) {
-              console.log("Username already exists:", username);
-              return res.status(400).send("Username already exists");
-            }
-
-            try {
-              // Proceed with the registration and hashing of the password
-              const hashedPassword = await bcrypt.hash(password, 10);
-              tempUsers[email] = {
-                firstName,
-                middleName,
-                lastName,
-                phone,
-                address,
-                username,
-                hashedPassword,
-                profilePhoto: null,
-                dbaName: dbaName,
-                businessAddress: businessAddress,
-              };
-
-              const verificationCode = Math.floor(
-                100000 + Math.random() * 900000
-              ).toString();
-              verificationCodes[email] = verificationCode;
 
               const mailOptions = {
                 from: process.env.EMAIL,
@@ -1359,7 +1048,6 @@
     console.error("Error registering user:", err);
     return res.status(500).send("Error registering user");
   }
->>>>>>> d2d6c12e
 });
 
 // In the verification flow, save the user in the database including their info and profile photo path.
@@ -1470,59 +1158,58 @@
 });
 
 app.post("/api/auth/login", async (req, res) => {
-<<<<<<< HEAD
-	const { email, password } = req.body;
-	console.log("Login attempt for email:", email);
-
-	// Check if the user exists among temporary users first
-	if (tempUsers[email]) {
-		console.log(
-			"User found in temporary storage. Sending registration verification code."
-		);
-
-		// User found in temporary storage, prompt to verify by sending code
-		const verificationCode = Math.floor(
-			100000 + Math.random() * 900000
-		).toString();
-		verificationCodes[email] = verificationCode;
-
-		const mailOptions = {
-			from: process.env.EMAIL,
-			to: email,
-			subject: "Registration Verification Code",
-			text: `Your verification code for registration is ${verificationCode}.`,
-		};
-
-		// Send verification email
-		transporter.sendMail(mailOptions, (error) => {
-			if (error) {
-				console.error("Error sending email:", error);
-				return res.status(500).send("Error sending verification email");
-			}
-			console.log("Verification code sent for registration to:", email);
-			return res
-				.status(200)
-				.send(
-					"Verification code sent for registration. Please check your email."
-				);
-		});
-	} else {
-		// If user is not in temporary storage, check in the main database
-		db.get(
-			"SELECT * FROM users WHERE email = ?",
-			[email],
-			async (err, user) => {
-				if (err) {
-					console.error("Login error:", err);
-					return res.status(500).send("Server Error");
-				}
-
-				if (user) {
-					console.log("User found in database, checking password for:", email);
-					// Check password
-					const match = await bcrypt.compare(password, user.password);
-					if (match) {
-						console.log("Password matched for user:", email);
+  const { email, password } = req.body;
+  console.log("Login attempt for email:", email);
+
+  // Check if the user exists among temporary users first
+  if (tempUsers[email]) {
+    console.log(
+      "User found in temporary storage. Sending registration verification code."
+    );
+
+    // User found in temporary storage, prompt to verify by sending code
+    const verificationCode = Math.floor(
+      100000 + Math.random() * 900000
+    ).toString();
+    verificationCodes[email] = verificationCode;
+
+    const mailOptions = {
+      from: process.env.EMAIL,
+      to: email,
+      subject: "Registration Verification Code",
+      text: `Your verification code for registration is ${verificationCode}.`,
+    };
+
+    // Send verification email
+    transporter.sendMail(mailOptions, (error) => {
+      if (error) {
+        console.error("Error sending email:", error);
+        return res.status(500).send("Error sending verification email");
+      }
+      console.log("Verification code sent for registration to:", email);
+      return res
+        .status(200)
+        .send(
+          "Verification code sent for registration. Please check your email."
+        );
+    });
+  } else {
+    // If user is not in temporary storage, check in the main database
+    db.get(
+      "SELECT * FROM users WHERE email = ?",
+      [email],
+      async (err, user) => {
+        if (err) {
+          console.error("Login error:", err);
+          return res.status(500).send("Server Error");
+        }
+
+        if (user) {
+          console.log("User found in database, checking password for:", email);
+          // Check password
+          const match = await bcrypt.compare(password, user.password);
+          if (match) {
+            console.log("Password matched for user:", email);
 
 						// Password matches, send verification code
 						const verificationCode = Math.floor(
@@ -1531,12 +1218,12 @@
 						verificationCodes[email] = verificationCode;
 						setVerificationCodeExpiry(email);
 
-						const mailOptions = {
-							from: process.env.EMAIL,
-							to: email,
-							subject: "Login Verification Code",
-							text: `Your login verification code is ${verificationCode}.`,
-						};
+            const mailOptions = {
+              from: process.env.EMAIL,
+              to: email,
+              subject: "Login Verification Code",
+              text: `Your login verification code is ${verificationCode}.`,
+            };
 
 						transporter.sendMail(mailOptions, (error) => {
 							if (error) {
@@ -1562,105 +1249,12 @@
 			}
 		);
 	}
-=======
-  const { email, password } = req.body;
-  console.log("Login attempt for email:", email);
-
-  // Check if the user exists among temporary users first
-  if (tempUsers[email]) {
-    console.log(
-      "User found in temporary storage. Sending registration verification code."
-    );
-
-    // User found in temporary storage, prompt to verify by sending code
-    const verificationCode = Math.floor(
-      100000 + Math.random() * 900000
-    ).toString();
-    verificationCodes[email] = verificationCode;
-
-    const mailOptions = {
-      from: process.env.EMAIL,
-      to: email,
-      subject: "Registration Verification Code",
-      text: `Your verification code for registration is ${verificationCode}.`,
-    };
-
-    // Send verification email
-    transporter.sendMail(mailOptions, (error) => {
-      if (error) {
-        console.error("Error sending email:", error);
-        return res.status(500).send("Error sending verification email");
-      }
-      console.log("Verification code sent for registration to:", email);
-      return res
-        .status(200)
-        .send(
-          "Verification code sent for registration. Please check your email."
-        );
-    });
-  } else {
-    // If user is not in temporary storage, check in the main database
-    db.get(
-      "SELECT * FROM users WHERE email = ?",
-      [email],
-      async (err, user) => {
-        if (err) {
-          console.error("Login error:", err);
-          return res.status(500).send("Server Error");
-        }
-
-        if (user) {
-          console.log("User found in database, checking password for:", email);
-          // Check password
-          const match = await bcrypt.compare(password, user.password);
-          if (match) {
-            console.log("Password matched for user:", email);
-
-            // Password matches, send verification code
-            const verificationCode = Math.floor(
-              100000 + Math.random() * 900000
-            ).toString();
-            verificationCodes[email] = verificationCode;
-
-            const mailOptions = {
-              from: process.env.EMAIL,
-              to: email,
-              subject: "Login Verification Code",
-              text: `Your login verification code is ${verificationCode}.`,
-            };
-
-            transporter.sendMail(mailOptions, (error) => {
-              if (error) {
-                console.error("Error sending email:", error);
-                return res.status(500).send("Error sending verification email");
-              }
-              console.log("Verification code sent for login to:", email);
-              return res
-                .status(200)
-                .send(
-                  "Verification code sent for login. Please check your email."
-                );
-            });
-          } else {
-            console.log("Incorrect password for user:", email);
-            // Incorrect password
-            return res.status(401).json({ message: "Invalid credentials" });
-          }
-        } else {
-          console.log("No user found for:", email);
-          return res.status(401).json({ message: "Invalid credentials" });
-        }
-      }
-    );
-  }
->>>>>>> d2d6c12e
 });
 
 // New endpoint to verify login code
 // New endpoint to verify login code
 app.post("/api/auth/verify-login", (req, res) => {
-<<<<<<< HEAD
-	const { email, code } = req.body;
+  const { email, code } = req.body;
 
 	if (verificationCodes[email] && verificationCodes[email] === code) {
 		db.get(
@@ -1696,14 +1290,14 @@
 });
 // Resend Verification Code Endpoint
 app.post("/api/auth/resend-verification", (req, res) => {
-	const { email } = req.body;
-	console.log("Resend verification code request for email:", email);
-
-	// Check if email exists in temporary users
-	if (tempUsers[email]) {
-		console.log(
-			"User found in temporary storage, resending verification code."
-		);
+  const { email } = req.body;
+  console.log("Resend verification code request for email:", email);
+
+  // Check if email exists in temporary users
+  if (tempUsers[email]) {
+    console.log(
+      "User found in temporary storage, resending verification code."
+    );
 
 		// User is in the temporary list, resend verification code
 		const verificationCode = Math.floor(
@@ -1711,133 +1305,6 @@
 		).toString();
 		verificationCodes[email] = verificationCode; // Store it in memory
 		setVerificationCodeExpiry(email); // Set expiry for the code
-
-		// Send the verification code again
-		const mailOptions = {
-			from: process.env.EMAIL,
-			to: email,
-			subject: "Verification Code",
-			text: `Your verification code is ${verificationCode}`,
-		};
-
-		// Send email
-		transporter.sendMail(mailOptions, (error) => {
-			if (error) {
-				console.error("Error sending email:", error);
-				return res.status(500).send("Error sending verification email");
-			}
-			console.log("Verification code resent to:", email);
-			return res
-				.status(200)
-				.send("Verification code resent. Please check your email.");
-		});
-	} else {
-		// Check if the user exists in the database
-		db.get("SELECT * FROM users WHERE email = ?", [email], (err, user) => {
-			if (err) {
-				console.error("Database error:", err);
-				return res.status(500).send("Server Error");
-			}
-
-			// If the user does not exist, return a not found message.
-			if (!user) {
-				console.log("No user found with email:", email);
-				return res.status(404).json({ message: "User not found." });
-			}
-
-			// User exists in the database, notify that the user is already registered
-			console.log("User already registered for email:", email);
-			return res.status(400).json({
-				message:
-					"User has already completed registration. Cannot resend verification code.",
-			});
-		});
-	}
-});
-// Resend Login Verification Code Endpoint
-app.post("/api/auth/resend-verification-login", (req, res) => {
-	const { email } = req.body;
-	console.log("Resend login verification code request for email:", email);
-
-	// Only allow resending if the user exists in the database (not tempUsers)
-	db.get("SELECT * FROM users WHERE email = ?", [email], (err, user) => {
-		if (err) {
-			console.error("Database error:", err);
-			return res.status(500).send("Server Error");
-		}
-
-		if (!user) {
-			console.log("No user found with email:", email);
-			return res.status(404).json({ message: "User not found." });
-		}
-
-		// Generate and store a new login verification code
-		const verificationCode = Math.floor(
-			100000 + Math.random() * 900000
-		).toString();
-		verificationCodes[email] = verificationCode;
-		setVerificationCodeExpiry(email); // Set expiry for the code
-
-		const mailOptions = {
-			from: process.env.EMAIL,
-			to: email,
-			subject: "Login Verification Code",
-			text: `Your login verification code is ${verificationCode}.`,
-		};
-
-		transporter.sendMail(mailOptions, (error) => {
-			if (error) {
-				console.error("Error sending email:", error);
-				return res.status(500).send("Error sending verification email");
-			}
-			console.log("Login verification code resent to:", email);
-			return res
-				.status(200)
-				.send("Login verification code resent. Please check your email.");
-		});
-	});
-=======
-  const { email, code } = req.body;
-
-  if (verificationCodes[email] && verificationCodes[email] === code) {
-    db.get(
-      "SELECT * FROM users WHERE email = ?",
-      [email],
-      async (err, user) => {
-        if (err) {
-          console.error("Error fetching user:", err);
-          return res.status(500).send("Server Error: Cannot fetch user");
-        }
-        const token = await generateJWT(user); // Generate JWT on successful verification
-        const adminUser = await checkAdminStatus(email);
-        delete verificationCodes[email]; // Clean up our stored code
-        if (invalidatedTokens[email]) {
-          console.warn("User's token has been invalidated:", email);
-          delete invalidatedTokens[email]; // Remove the invalidation status
-        }
-        res.json({ user, token, adminUser }); // Return user info and token
-      }
-    );
-  } else {
-    res.status(400).send("Invalid verification code");
-  }
-});
-// Resend Verification Code Endpoint
-app.post("/api/auth/resend-verification", (req, res) => {
-  const { email } = req.body;
-  console.log("Resend verification code request for email:", email);
-
-  // Check if email exists in temporary users
-  if (tempUsers[email]) {
-    console.log(
-      "User found in temporary storage, resending verification code."
-    );
-
-    // User is in the temporary list, resend verification code
-    const verificationCode = Math.floor(
-      100000 + Math.random() * 900000
-    ).toString();
-    verificationCodes[email] = verificationCode; // Store it in memory
 
     // Send the verification code again
     const mailOptions = {
@@ -1898,11 +1365,12 @@
       return res.status(404).json({ message: "User not found." });
     }
 
-    // Generate and store a new login verification code
-    const verificationCode = Math.floor(
-      100000 + Math.random() * 900000
-    ).toString();
-    verificationCodes[email] = verificationCode;
+		// Generate and store a new login verification code
+		const verificationCode = Math.floor(
+			100000 + Math.random() * 900000
+		).toString();
+		verificationCodes[email] = verificationCode;
+		setVerificationCodeExpiry(email); // Set expiry for the code
 
     const mailOptions = {
       from: process.env.EMAIL,
@@ -1922,13 +1390,11 @@
         .send("Login verification code resent. Please check your email.");
     });
   });
->>>>>>> d2d6c12e
 });
 
 // Add this endpoint to check authentication status
 app.get("/api/auth/check-auth", authenticateJWT, (req, res) => {
-<<<<<<< HEAD
-	const userId = req.user.id;
+  const userId = req.user.id;
 
 	db.get(
 		"SELECT id, email, first_name, last_name, stripeCustomerId, dbaName, adminUser FROM users WHERE id = ?",
@@ -1972,8 +1438,8 @@
 });
 
 app.post("/api/auth/sign-out", authenticateJWT, async (req, res) => {
-	const userId = req.user.id;
-	const { doNotSignOutAllDevices } = req.body;
+  const userId = req.user.id;
+  const { doNotSignOutAllDevices } = req.body;
 
 	// Fetch the user's email from the database using their userId
 	db.get("SELECT email FROM users WHERE id = ?", [userId], (err, row) => {
@@ -2001,70 +1467,6 @@
 		}
 	});
 
-	// Optionally, you can also destroy the session
-	req.session.destroy((err) => {
-		if (err) {
-			console.error("Error destroying session:", err);
-			return res.status(500).send("Error ending session");
-		}
-
-		console.log("Session destroyed successfully.");
-		res.status(200).send("User logged out successfully");
-	});
-=======
-  const userId = req.user.id;
-
-  db.get(
-    "SELECT id, email, first_name, last_name, stripeCustomerId, dbaName, adminUser FROM users WHERE id = ?",
-    [userId],
-    (err, user) => {
-      if (err || !user) {
-        console.error("Error fetching user:", err);
-        return res.status(500).send("Server Error");
-      }
-      if (user.email && invalidatedTokens[user.email]) {
-        console.warn("User's token has been invalidated:", user.email);
-        invalidatedTokens[user.email] = null;
-        return res.status(401).json({ message: "Token has been invalidated." });
-      }
-      // Respond with the user's authentication status and relevant data
-      res.json({
-        isAuthenticated: true,
-        user: {
-          id: user.id,
-          email: user.email,
-          first_name: user.first_name,
-          last_name: user.last_name,
-          stripeCustomerId: user.stripeCustomerId, // Include Stripe Customer ID
-          dbaName: user.dbaName,
-          adminUser: user.adminUser,
-        },
-      });
-    }
-  );
-});
-
-app.post("/api/auth/sign-out", authenticateJWT, async (req, res) => {
-  const userId = req.user.id;
-  const { doNotSignOutAllDevices } = req.body;
-
-  // Fetch the user's email from the database using their userId
-  db.get("SELECT email FROM users WHERE id = ?", [userId], (err, row) => {
-    if (err || !row) {
-      console.error("Error fetching user email for sign-out:", err);
-      return res.status(500).send("Error fetching user email for sign-out");
-    } else {
-      if (!doNotSignOutAllDevices) {
-        // Invalidate all tokens for this user (sign out everywhere)
-        invalidateUserTokens(row.email);
-        console.log("All devices signed out for:", row.email);
-      } else {
-        // Only sign out this session (do not invalidate all tokens)
-        console.log("Only current session signed out for:", row.email);
-      }
-    }
-  });
-
   // Optionally, you can also destroy the session
   req.session.destroy((err) => {
     if (err) {
@@ -2075,7 +1477,6 @@
     console.log("Session destroyed successfully.");
     res.status(200).send("User logged out successfully");
   });
->>>>>>> d2d6c12e
 });
 
 // Helper function to destroy session and handle token invalidation
@@ -2953,77 +2354,6 @@
   }
 );
 
-<<<<<<< HEAD
-// Endpoint to send verification code
-app.post("/api/auth/send-verification-code", (req, res) => {
-	const { email } = req.body;
-
-	// Validate that the email field is present
-	if (!email) {
-		return res.status(400).send("Email is required.");
-	}
-
-	// Check if the email exists in the database
-	db.get("SELECT * FROM users WHERE email = ?", [email], (err, user) => {
-		if (err) {
-			console.error("Database error while checking email:", err);
-			return res.status(500).send("Server error while checking email.");
-		}
-
-		if (!user) {
-			// If user not found in the database
-			return res.status(404).send("Email does not exist in our records.");
-		}
-
-		// Check if the account is a Google account
-		if (user.google_id) {
-			// Redirect to Google authentication endpoint
-			return res.status(500).send("Email already exists as a Google Account."); // Redirect to Google authentication
-		}
-
-		// Generate a random verification code
-		const verificationCode = Math.floor(
-			100000 + Math.random() * 900000
-		).toString();
-
-		// Store the verification code temporarily
-		verificationCodes[email] = verificationCode;
-
-		setVerificationCodeExpiry(email);
-
-		const mailOptions = {
-			from: process.env.EMAIL,
-			to: email,
-			subject: "Verification Code for Password Reset",
-			text: `Your verification code is ${verificationCode}`,
-		};
-
-		transporter.sendMail(mailOptions, (error) => {
-			if (error) {
-				console.error("Error sending email:", error);
-				return res
-					.status(500)
-					.send("Error sending verification email: " + error.message);
-			}
-			console.log("Verification code sent to:", email);
-			res.status(200).send("Verification code sent to email.");
-		});
-	});
-=======
-app.delete("/api/auth/delete-temp-user", (req, res) => {
-  const { email } = req.body;
-
-  console.log("Request to delete temporary user data for:", email);
-
-  if (!tempUsers[email]) {
-    console.log("No temporary user data found for:", email);
-    return res.status(404).send("No temporary user data found.");
-  }
-
-  delete tempUsers[email]; // Remove the temporary user data
-  console.log("Temporary user data deleted for:", email);
-  res.status(200).send("Temporary user data deleted successfully.");
-});
 // Endpoint to send verification code
 app.post("/api/auth/send-verification-code", (req, res) => {
   const { email } = req.body;
@@ -3056,8 +2386,10 @@
       100000 + Math.random() * 900000
     ).toString();
 
-    // Store the verification code temporarily
-    verificationCodes[email] = verificationCode;
+		// Store the verification code temporarily
+		verificationCodes[email] = verificationCode;
+
+		setVerificationCodeExpiry(email);
 
     const mailOptions = {
       from: process.env.EMAIL,
@@ -3077,7 +2409,6 @@
       res.status(200).send("Verification code sent to email.");
     });
   });
->>>>>>> d2d6c12e
 });
 let tempStripeUsers = {}; // Global variable to store temp Stripe users
 
